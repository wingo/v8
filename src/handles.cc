--- conflicted
+++ resolved
@@ -190,15 +190,7 @@
 
   // Inobject slack tracking will reclaim redundant inobject space later,
   // so we can afford to adjust the estimate generously.
-<<<<<<< HEAD
-  if (FLAG_clever_optimizations) {
-    return estimate + 8;
-  } else {
-    return estimate + 3;
-  }
-=======
   return estimate + 8;
->>>>>>> 45790924
 }
 
 
@@ -459,7 +451,6 @@
   CALL_HEAP_FUNCTION(obj->GetIsolate(),
                      obj->DeleteProperty(*prop, JSObject::NORMAL_DELETION),
                      Object);
-<<<<<<< HEAD
 }
 
 
@@ -471,19 +462,6 @@
 }
 
 
-=======
-}
-
-
-Handle<Object> LookupSingleCharacterStringFromCode(uint32_t index) {
-  Isolate* isolate = Isolate::Current();
-  CALL_HEAP_FUNCTION(
-      isolate,
-      isolate->heap()->LookupSingleCharacterStringFromCode(index), Object);
-}
-
-
->>>>>>> 45790924
 Handle<String> SubString(Handle<String> str,
                          int start,
                          int end,
@@ -508,7 +486,6 @@
   CALL_HEAP_FUNCTION(object->GetIsolate(),
                      object->SetElement(index, *value, strict_mode, true),
                      Object);
-<<<<<<< HEAD
 }
 
 
@@ -523,22 +500,6 @@
 }
 
 
-=======
-}
-
-
-Handle<Object> SetOwnElement(Handle<JSObject> object,
-                             uint32_t index,
-                             Handle<Object> value,
-                             StrictModeFlag strict_mode) {
-  ASSERT(!object->HasExternalArrayElements());
-  CALL_HEAP_FUNCTION(object->GetIsolate(),
-                     object->SetElement(index, *value, strict_mode, false),
-                     Object);
-}
-
-
->>>>>>> 45790924
 Handle<JSObject> Copy(Handle<JSObject> obj) {
   Isolate* isolate = obj->GetIsolate();
   CALL_HEAP_FUNCTION(isolate,
