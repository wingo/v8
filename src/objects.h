// Copyright 2011 the V8 project authors. All rights reserved.
// Redistribution and use in source and binary forms, with or without
// modification, are permitted provided that the following conditions are
// met:
//
//     * Redistributions of source code must retain the above copyright
//       notice, this list of conditions and the following disclaimer.
//     * Redistributions in binary form must reproduce the above
//       copyright notice, this list of conditions and the following
//       disclaimer in the documentation and/or other materials provided
//       with the distribution.
//     * Neither the name of Google Inc. nor the names of its
//       contributors may be used to endorse or promote products derived
//       from this software without specific prior written permission.
//
// THIS SOFTWARE IS PROVIDED BY THE COPYRIGHT HOLDERS AND CONTRIBUTORS
// "AS IS" AND ANY EXPRESS OR IMPLIED WARRANTIES, INCLUDING, BUT NOT
// LIMITED TO, THE IMPLIED WARRANTIES OF MERCHANTABILITY AND FITNESS FOR
// A PARTICULAR PURPOSE ARE DISCLAIMED. IN NO EVENT SHALL THE COPYRIGHT
// OWNER OR CONTRIBUTORS BE LIABLE FOR ANY DIRECT, INDIRECT, INCIDENTAL,
// SPECIAL, EXEMPLARY, OR CONSEQUENTIAL DAMAGES (INCLUDING, BUT NOT
// LIMITED TO, PROCUREMENT OF SUBSTITUTE GOODS OR SERVICES; LOSS OF USE,
// DATA, OR PROFITS; OR BUSINESS INTERRUPTION) HOWEVER CAUSED AND ON ANY
// THEORY OF LIABILITY, WHETHER IN CONTRACT, STRICT LIABILITY, OR TORT
// (INCLUDING NEGLIGENCE OR OTHERWISE) ARISING IN ANY WAY OUT OF THE USE
// OF THIS SOFTWARE, EVEN IF ADVISED OF THE POSSIBILITY OF SUCH DAMAGE.

#ifndef V8_OBJECTS_H_
#define V8_OBJECTS_H_

#include "allocation.h"
#include "builtins.h"
#include "list.h"
#include "smart-array-pointer.h"
#include "unicode-inl.h"
#if V8_TARGET_ARCH_ARM
#include "arm/constants-arm.h"
#elif V8_TARGET_ARCH_MIPS
#include "mips/constants-mips.h"
#endif
#include "v8checks.h"

//
// Most object types in the V8 JavaScript are described in this file.
//
// Inheritance hierarchy:
// - MaybeObject    (an object or a failure)
//   - Failure      (immediate for marking failed operation)
//   - Object
//     - Smi          (immediate small integer)
//     - HeapObject   (superclass for everything allocated in the heap)
//       - JSReceiver  (suitable for property access)
//         - JSObject
//           - JSArray
//           - JSWeakMap
//           - JSRegExp
//           - JSFunction
//           - GlobalObject
//             - JSGlobalObject
//             - JSBuiltinsObject
//           - JSGlobalProxy
//           - JSValue
//           - JSMessageObject
//         - JSProxy
//           - JSFunctionProxy
//       - FixedArrayBase
//         - ByteArray
//         - FixedArray
//           - DescriptorArray
//           - HashTable
//             - Dictionary
//             - SymbolTable
//             - CompilationCacheTable
//             - CodeCacheHashTable
//             - MapCache
//           - Context
//           - JSFunctionResultCache
//           - SerializedScopeInfo
//         - FixedDoubleArray
//         - ExternalArray
//           - ExternalPixelArray
//           - ExternalByteArray
//           - ExternalUnsignedByteArray
//           - ExternalShortArray
//           - ExternalUnsignedShortArray
//           - ExternalIntArray
//           - ExternalUnsignedIntArray
//           - ExternalFloatArray
//       - String
//         - SeqString
//           - SeqAsciiString
//           - SeqTwoByteString
//         - SlicedString
//         - ConsString
//         - ExternalString
//           - ExternalAsciiString
//           - ExternalTwoByteString
//       - HeapNumber
//       - Code
//       - Map
//       - Oddball
//       - Foreign
//       - SharedFunctionInfo
//       - Struct
//         - AccessorInfo
//         - AccessCheckInfo
//         - InterceptorInfo
//         - CallHandlerInfo
//         - TemplateInfo
//           - FunctionTemplateInfo
//           - ObjectTemplateInfo
//         - Script
//         - SignatureInfo
//         - TypeSwitchInfo
//         - DebugInfo
//         - BreakPointInfo
//         - CodeCache
//
// Formats of Object*:
//  Smi:        [31 bit signed int] 0
//  HeapObject: [32 bit direct pointer] (4 byte aligned) | 01
//  Failure:    [30 bit signed int] 11

// Ecma-262 3rd 8.6.1
enum PropertyAttributes {
  NONE              = v8::None,
  READ_ONLY         = v8::ReadOnly,
  DONT_ENUM         = v8::DontEnum,
  DONT_DELETE       = v8::DontDelete,
  ABSENT            = 16  // Used in runtime to indicate a property is absent.
  // ABSENT can never be stored in or returned from a descriptor's attributes
  // bitfield.  It is only used as a return value meaning the attributes of
  // a non-existent property.
};

namespace v8 {
namespace internal {

enum ElementsKind {
  // The "fast" kind for elements that only contain SMI values. Must be first
  // to make it possible to efficiently check maps for this kind.
  FAST_SMI_ONLY_ELEMENTS,

  // The "fast" kind for tagged values. Must be second to make it possible to
  // efficiently check maps for this and the FAST_SMI_ONLY_ELEMENTS kind
  // together at once.
  FAST_ELEMENTS,

  // The "fast" kind for unwrapped, non-tagged double values.
  FAST_DOUBLE_ELEMENTS,

  // The "slow" kind.
  DICTIONARY_ELEMENTS,
  NON_STRICT_ARGUMENTS_ELEMENTS,
  // The "fast" kind for external arrays
  EXTERNAL_BYTE_ELEMENTS,
  EXTERNAL_UNSIGNED_BYTE_ELEMENTS,
  EXTERNAL_SHORT_ELEMENTS,
  EXTERNAL_UNSIGNED_SHORT_ELEMENTS,
  EXTERNAL_INT_ELEMENTS,
  EXTERNAL_UNSIGNED_INT_ELEMENTS,
  EXTERNAL_FLOAT_ELEMENTS,
  EXTERNAL_DOUBLE_ELEMENTS,
  EXTERNAL_PIXEL_ELEMENTS,

  // Derived constants from ElementsKind
  FIRST_EXTERNAL_ARRAY_ELEMENTS_KIND = EXTERNAL_BYTE_ELEMENTS,
  LAST_EXTERNAL_ARRAY_ELEMENTS_KIND = EXTERNAL_PIXEL_ELEMENTS,
  FIRST_ELEMENTS_KIND = FAST_SMI_ONLY_ELEMENTS,
  LAST_ELEMENTS_KIND = EXTERNAL_PIXEL_ELEMENTS
};

static const int kElementsKindCount =
    LAST_ELEMENTS_KIND - FIRST_ELEMENTS_KIND + 1;

// PropertyDetails captures type and attributes for a property.
// They are used both in property dictionaries and instance descriptors.
class PropertyDetails BASE_EMBEDDED {
 public:
  PropertyDetails(PropertyAttributes attributes,
                  PropertyType type,
                  int index = 0) {
    ASSERT(TypeField::is_valid(type));
    ASSERT(AttributesField::is_valid(attributes));
    ASSERT(StorageField::is_valid(index));

    value_ = TypeField::encode(type)
        | AttributesField::encode(attributes)
        | StorageField::encode(index);

    ASSERT(type == this->type());
    ASSERT(attributes == this->attributes());
    ASSERT(index == this->index());
  }

  // Conversion for storing details as Object*.
  explicit inline PropertyDetails(Smi* smi);
  inline Smi* AsSmi();

  PropertyType type() { return TypeField::decode(value_); }

  bool IsTransition() {
    PropertyType t = type();
    ASSERT(t != INTERCEPTOR);
    return t == MAP_TRANSITION || t == CONSTANT_TRANSITION ||
        t == ELEMENTS_TRANSITION;
  }

  bool IsProperty() {
    return type() < FIRST_PHANTOM_PROPERTY_TYPE;
  }

  PropertyAttributes attributes() { return AttributesField::decode(value_); }

  int index() { return StorageField::decode(value_); }

  inline PropertyDetails AsDeleted();

  static bool IsValidIndex(int index) {
    return StorageField::is_valid(index);
  }

  bool IsReadOnly() { return (attributes() & READ_ONLY) != 0; }
  bool IsDontDelete() { return (attributes() & DONT_DELETE) != 0; }
  bool IsDontEnum() { return (attributes() & DONT_ENUM) != 0; }
  bool IsDeleted() { return DeletedField::decode(value_) != 0;}

  // Bit fields in value_ (type, shift, size). Must be public so the
  // constants can be embedded in generated code.
  class TypeField:       public BitField<PropertyType,       0, 4> {};
  class AttributesField: public BitField<PropertyAttributes, 4, 3> {};
  class DeletedField:    public BitField<uint32_t,           7, 1> {};
  class StorageField:    public BitField<uint32_t,           8, 32-8> {};

  static const int kInitialIndex = 1;

 private:
  uint32_t value_;
};


// Setter that skips the write barrier if mode is SKIP_WRITE_BARRIER.
enum WriteBarrierMode { SKIP_WRITE_BARRIER, UPDATE_WRITE_BARRIER };


// PropertyNormalizationMode is used to specify whether to keep
// inobject properties when normalizing properties of a JSObject.
enum PropertyNormalizationMode {
  CLEAR_INOBJECT_PROPERTIES,
  KEEP_INOBJECT_PROPERTIES
};


// NormalizedMapSharingMode is used to specify whether a map may be shared
// by different objects with normalized properties.
enum NormalizedMapSharingMode {
  UNIQUE_NORMALIZED_MAP,
  SHARED_NORMALIZED_MAP
};


// Indicates whether a get method should implicitly create the object looked up.
enum CreationFlag {
  ALLOW_CREATION,
  OMIT_CREATION
};


// Instance size sentinel for objects of variable size.
static const int kVariableSizeSentinel = 0;


// All Maps have a field instance_type containing a InstanceType.
// It describes the type of the instances.
//
// As an example, a JavaScript object is a heap object and its map
// instance_type is JS_OBJECT_TYPE.
//
// The names of the string instance types are intended to systematically
// mirror their encoding in the instance_type field of the map.  The default
// encoding is considered TWO_BYTE.  It is not mentioned in the name.  ASCII
// encoding is mentioned explicitly in the name.  Likewise, the default
// representation is considered sequential.  It is not mentioned in the
// name.  The other representations (eg, CONS, EXTERNAL) are explicitly
// mentioned.  Finally, the string is either a SYMBOL_TYPE (if it is a
// symbol) or a STRING_TYPE (if it is not a symbol).
//
// NOTE: The following things are some that depend on the string types having
// instance_types that are less than those of all other types:
// HeapObject::Size, HeapObject::IterateBody, the typeof operator, and
// Object::IsString.
//
// NOTE: Everything following JS_VALUE_TYPE is considered a
// JSObject for GC purposes. The first four entries here have typeof
// 'object', whereas JS_FUNCTION_TYPE has typeof 'function'.
#define INSTANCE_TYPE_LIST_ALL(V)                                              \
  V(SYMBOL_TYPE)                                                               \
  V(ASCII_SYMBOL_TYPE)                                                         \
  V(CONS_SYMBOL_TYPE)                                                          \
  V(CONS_ASCII_SYMBOL_TYPE)                                                    \
  V(EXTERNAL_SYMBOL_TYPE)                                                      \
  V(EXTERNAL_SYMBOL_WITH_ASCII_DATA_TYPE)                                      \
  V(EXTERNAL_ASCII_SYMBOL_TYPE)                                                \
  V(STRING_TYPE)                                                               \
  V(ASCII_STRING_TYPE)                                                         \
  V(CONS_STRING_TYPE)                                                          \
  V(CONS_ASCII_STRING_TYPE)                                                    \
  V(SLICED_STRING_TYPE)                                                        \
  V(EXTERNAL_STRING_TYPE)                                                      \
  V(EXTERNAL_STRING_WITH_ASCII_DATA_TYPE)                                      \
  V(EXTERNAL_ASCII_STRING_TYPE)                                                \
  V(PRIVATE_EXTERNAL_ASCII_STRING_TYPE)                                        \
                                                                               \
  V(MAP_TYPE)                                                                  \
  V(CODE_TYPE)                                                                 \
  V(ODDBALL_TYPE)                                                              \
  V(JS_GLOBAL_PROPERTY_CELL_TYPE)                                              \
                                                                               \
  V(HEAP_NUMBER_TYPE)                                                          \
  V(FOREIGN_TYPE)                                                              \
  V(BYTE_ARRAY_TYPE)                                                           \
  V(FREE_SPACE_TYPE)                                                           \
  /* Note: the order of these external array */                                \
  /* types is relied upon in */                                                \
  /* Object::IsExternalArray(). */                                             \
  V(EXTERNAL_BYTE_ARRAY_TYPE)                                                  \
  V(EXTERNAL_UNSIGNED_BYTE_ARRAY_TYPE)                                         \
  V(EXTERNAL_SHORT_ARRAY_TYPE)                                                 \
  V(EXTERNAL_UNSIGNED_SHORT_ARRAY_TYPE)                                        \
  V(EXTERNAL_INT_ARRAY_TYPE)                                                   \
  V(EXTERNAL_UNSIGNED_INT_ARRAY_TYPE)                                          \
  V(EXTERNAL_FLOAT_ARRAY_TYPE)                                                 \
  V(EXTERNAL_PIXEL_ARRAY_TYPE)                                                 \
  V(FILLER_TYPE)                                                               \
                                                                               \
  V(ACCESSOR_INFO_TYPE)                                                        \
  V(ACCESS_CHECK_INFO_TYPE)                                                    \
  V(INTERCEPTOR_INFO_TYPE)                                                     \
  V(CALL_HANDLER_INFO_TYPE)                                                    \
  V(FUNCTION_TEMPLATE_INFO_TYPE)                                               \
  V(OBJECT_TEMPLATE_INFO_TYPE)                                                 \
  V(SIGNATURE_INFO_TYPE)                                                       \
  V(TYPE_SWITCH_INFO_TYPE)                                                     \
  V(SCRIPT_TYPE)                                                               \
  V(CODE_CACHE_TYPE)                                                           \
  V(POLYMORPHIC_CODE_CACHE_TYPE)                                               \
                                                                               \
  V(FIXED_ARRAY_TYPE)                                                          \
  V(FIXED_DOUBLE_ARRAY_TYPE)                                                   \
  V(SHARED_FUNCTION_INFO_TYPE)                                                 \
                                                                               \
  V(JS_MESSAGE_OBJECT_TYPE)                                                    \
                                                                               \
  V(JS_VALUE_TYPE)                                                             \
  V(JS_OBJECT_TYPE)                                                            \
  V(JS_CONTEXT_EXTENSION_OBJECT_TYPE)                                          \
  V(JS_GLOBAL_OBJECT_TYPE)                                                     \
  V(JS_BUILTINS_OBJECT_TYPE)                                                   \
  V(JS_GLOBAL_PROXY_TYPE)                                                      \
  V(JS_ARRAY_TYPE)                                                             \
  V(JS_PROXY_TYPE)                                                             \
  V(JS_WEAK_MAP_TYPE)                                                          \
  V(JS_REGEXP_TYPE)                                                            \
                                                                               \
  V(JS_FUNCTION_TYPE)                                                          \
  V(JS_FUNCTION_PROXY_TYPE)                                                    \

#ifdef ENABLE_DEBUGGER_SUPPORT
#define INSTANCE_TYPE_LIST_DEBUGGER(V)                                         \
  V(DEBUG_INFO_TYPE)                                                           \
  V(BREAK_POINT_INFO_TYPE)
#else
#define INSTANCE_TYPE_LIST_DEBUGGER(V)
#endif

#define INSTANCE_TYPE_LIST(V)                                                  \
  INSTANCE_TYPE_LIST_ALL(V)                                                    \
  INSTANCE_TYPE_LIST_DEBUGGER(V)


// Since string types are not consecutive, this macro is used to
// iterate over them.
#define STRING_TYPE_LIST(V)                                                    \
  V(SYMBOL_TYPE,                                                               \
    kVariableSizeSentinel,                                                     \
    symbol,                                                                    \
    Symbol)                                                                    \
  V(ASCII_SYMBOL_TYPE,                                                         \
    kVariableSizeSentinel,                                                     \
    ascii_symbol,                                                              \
    AsciiSymbol)                                                               \
  V(CONS_SYMBOL_TYPE,                                                          \
    ConsString::kSize,                                                         \
    cons_symbol,                                                               \
    ConsSymbol)                                                                \
  V(CONS_ASCII_SYMBOL_TYPE,                                                    \
    ConsString::kSize,                                                         \
    cons_ascii_symbol,                                                         \
    ConsAsciiSymbol)                                                           \
  V(EXTERNAL_SYMBOL_TYPE,                                                      \
    ExternalTwoByteString::kSize,                                              \
    external_symbol,                                                           \
    ExternalSymbol)                                                            \
  V(EXTERNAL_SYMBOL_WITH_ASCII_DATA_TYPE,                                      \
    ExternalTwoByteString::kSize,                                              \
    external_symbol_with_ascii_data,                                           \
    ExternalSymbolWithAsciiData)                                               \
  V(EXTERNAL_ASCII_SYMBOL_TYPE,                                                \
    ExternalAsciiString::kSize,                                                \
    external_ascii_symbol,                                                     \
    ExternalAsciiSymbol)                                                       \
  V(STRING_TYPE,                                                               \
    kVariableSizeSentinel,                                                     \
    string,                                                                    \
    String)                                                                    \
  V(ASCII_STRING_TYPE,                                                         \
    kVariableSizeSentinel,                                                     \
    ascii_string,                                                              \
    AsciiString)                                                               \
  V(CONS_STRING_TYPE,                                                          \
    ConsString::kSize,                                                         \
    cons_string,                                                               \
    ConsString)                                                                \
  V(CONS_ASCII_STRING_TYPE,                                                    \
    ConsString::kSize,                                                         \
    cons_ascii_string,                                                         \
    ConsAsciiString)                                                           \
  V(SLICED_STRING_TYPE,                                                        \
    SlicedString::kSize,                                                       \
    sliced_string,                                                             \
    SlicedString)                                                              \
  V(SLICED_ASCII_STRING_TYPE,                                                  \
    SlicedString::kSize,                                                       \
    sliced_ascii_string,                                                       \
    SlicedAsciiString)                                                         \
  V(EXTERNAL_STRING_TYPE,                                                      \
    ExternalTwoByteString::kSize,                                              \
    external_string,                                                           \
    ExternalString)                                                            \
  V(EXTERNAL_STRING_WITH_ASCII_DATA_TYPE,                                      \
    ExternalTwoByteString::kSize,                                              \
    external_string_with_ascii_data,                                           \
    ExternalStringWithAsciiData)                                               \
  V(EXTERNAL_ASCII_STRING_TYPE,                                                \
    ExternalAsciiString::kSize,                                                \
    external_ascii_string,                                                     \
    ExternalAsciiString)

// A struct is a simple object a set of object-valued fields.  Including an
// object type in this causes the compiler to generate most of the boilerplate
// code for the class including allocation and garbage collection routines,
// casts and predicates.  All you need to define is the class, methods and
// object verification routines.  Easy, no?
//
// Note that for subtle reasons related to the ordering or numerical values of
// type tags, elements in this list have to be added to the INSTANCE_TYPE_LIST
// manually.
#define STRUCT_LIST_ALL(V)                                                     \
  V(ACCESSOR_INFO, AccessorInfo, accessor_info)                                \
  V(ACCESS_CHECK_INFO, AccessCheckInfo, access_check_info)                     \
  V(INTERCEPTOR_INFO, InterceptorInfo, interceptor_info)                       \
  V(CALL_HANDLER_INFO, CallHandlerInfo, call_handler_info)                     \
  V(FUNCTION_TEMPLATE_INFO, FunctionTemplateInfo, function_template_info)      \
  V(OBJECT_TEMPLATE_INFO, ObjectTemplateInfo, object_template_info)            \
  V(SIGNATURE_INFO, SignatureInfo, signature_info)                             \
  V(TYPE_SWITCH_INFO, TypeSwitchInfo, type_switch_info)                        \
  V(SCRIPT, Script, script)                                                    \
  V(CODE_CACHE, CodeCache, code_cache)                                         \
  V(POLYMORPHIC_CODE_CACHE, PolymorphicCodeCache, polymorphic_code_cache)

#ifdef ENABLE_DEBUGGER_SUPPORT
#define STRUCT_LIST_DEBUGGER(V)                                                \
  V(DEBUG_INFO, DebugInfo, debug_info)                                         \
  V(BREAK_POINT_INFO, BreakPointInfo, break_point_info)
#else
#define STRUCT_LIST_DEBUGGER(V)
#endif

#define STRUCT_LIST(V)                                                         \
  STRUCT_LIST_ALL(V)                                                           \
  STRUCT_LIST_DEBUGGER(V)

// We use the full 8 bits of the instance_type field to encode heap object
// instance types.  The high-order bit (bit 7) is set if the object is not a
// string, and cleared if it is a string.
const uint32_t kIsNotStringMask = 0x80;
const uint32_t kStringTag = 0x0;
const uint32_t kNotStringTag = 0x80;

// Bit 6 indicates that the object is a symbol (if set) or not (if cleared).
// There are not enough types that the non-string types (with bit 7 set) can
// have bit 6 set too.
const uint32_t kIsSymbolMask = 0x40;
const uint32_t kNotSymbolTag = 0x0;
const uint32_t kSymbolTag = 0x40;

// If bit 7 is clear then bit 2 indicates whether the string consists of
// two-byte characters or one-byte characters.
const uint32_t kStringEncodingMask = 0x4;
const uint32_t kTwoByteStringTag = 0x0;
const uint32_t kAsciiStringTag = 0x4;

// If bit 7 is clear, the low-order 2 bits indicate the representation
// of the string.
const uint32_t kStringRepresentationMask = 0x03;
enum StringRepresentationTag {
  kSeqStringTag = 0x0,
  kConsStringTag = 0x1,
  kExternalStringTag = 0x2,
  kSlicedStringTag = 0x3
};
const uint32_t kIsIndirectStringMask = 0x1;
const uint32_t kIsIndirectStringTag = 0x1;
STATIC_ASSERT((kSeqStringTag & kIsIndirectStringMask) == 0);
STATIC_ASSERT((kExternalStringTag & kIsIndirectStringMask) == 0);
STATIC_ASSERT(
    (kConsStringTag & kIsIndirectStringMask) == kIsIndirectStringTag);
STATIC_ASSERT(
    (kSlicedStringTag & kIsIndirectStringMask) == kIsIndirectStringTag);

// Use this mask to distinguish between cons and slice only after making
// sure that the string is one of the two (an indirect string).
const uint32_t kSlicedNotConsMask = kSlicedStringTag & ~kConsStringTag;
STATIC_ASSERT(IS_POWER_OF_TWO(kSlicedNotConsMask) && kSlicedNotConsMask != 0);

// If bit 7 is clear, then bit 3 indicates whether this two-byte
// string actually contains ascii data.
const uint32_t kAsciiDataHintMask = 0x08;
const uint32_t kAsciiDataHintTag = 0x08;


// A ConsString with an empty string as the right side is a candidate
// for being shortcut by the garbage collector unless it is a
// symbol. It's not common to have non-flat symbols, so we do not
// shortcut them thereby avoiding turning symbols into strings. See
// heap.cc and mark-compact.cc.
const uint32_t kShortcutTypeMask =
    kIsNotStringMask |
    kIsSymbolMask |
    kStringRepresentationMask;
const uint32_t kShortcutTypeTag = kConsStringTag;


enum InstanceType {
  // String types.
  SYMBOL_TYPE = kTwoByteStringTag | kSymbolTag | kSeqStringTag,
  ASCII_SYMBOL_TYPE = kAsciiStringTag | kSymbolTag | kSeqStringTag,
  CONS_SYMBOL_TYPE = kTwoByteStringTag | kSymbolTag | kConsStringTag,
  CONS_ASCII_SYMBOL_TYPE = kAsciiStringTag | kSymbolTag | kConsStringTag,
  EXTERNAL_SYMBOL_TYPE = kTwoByteStringTag | kSymbolTag | kExternalStringTag,
  EXTERNAL_SYMBOL_WITH_ASCII_DATA_TYPE =
      kTwoByteStringTag | kSymbolTag | kExternalStringTag | kAsciiDataHintTag,
  EXTERNAL_ASCII_SYMBOL_TYPE =
      kAsciiStringTag | kSymbolTag | kExternalStringTag,
  STRING_TYPE = kTwoByteStringTag | kSeqStringTag,
  ASCII_STRING_TYPE = kAsciiStringTag | kSeqStringTag,
  CONS_STRING_TYPE = kTwoByteStringTag | kConsStringTag,
  CONS_ASCII_STRING_TYPE = kAsciiStringTag | kConsStringTag,
  SLICED_STRING_TYPE = kTwoByteStringTag | kSlicedStringTag,
  SLICED_ASCII_STRING_TYPE = kAsciiStringTag | kSlicedStringTag,
  EXTERNAL_STRING_TYPE = kTwoByteStringTag | kExternalStringTag,
  EXTERNAL_STRING_WITH_ASCII_DATA_TYPE =
      kTwoByteStringTag | kExternalStringTag | kAsciiDataHintTag,
  // LAST_STRING_TYPE
  EXTERNAL_ASCII_STRING_TYPE = kAsciiStringTag | kExternalStringTag,
  PRIVATE_EXTERNAL_ASCII_STRING_TYPE = EXTERNAL_ASCII_STRING_TYPE,

  // Objects allocated in their own spaces (never in new space).
  MAP_TYPE = kNotStringTag,  // FIRST_NONSTRING_TYPE
  CODE_TYPE,
  ODDBALL_TYPE,
  JS_GLOBAL_PROPERTY_CELL_TYPE,

  // "Data", objects that cannot contain non-map-word pointers to heap
  // objects.
  HEAP_NUMBER_TYPE,
  FOREIGN_TYPE,
  BYTE_ARRAY_TYPE,
  FREE_SPACE_TYPE,
  EXTERNAL_BYTE_ARRAY_TYPE,  // FIRST_EXTERNAL_ARRAY_TYPE
  EXTERNAL_UNSIGNED_BYTE_ARRAY_TYPE,
  EXTERNAL_SHORT_ARRAY_TYPE,
  EXTERNAL_UNSIGNED_SHORT_ARRAY_TYPE,
  EXTERNAL_INT_ARRAY_TYPE,
  EXTERNAL_UNSIGNED_INT_ARRAY_TYPE,
  EXTERNAL_FLOAT_ARRAY_TYPE,
  EXTERNAL_DOUBLE_ARRAY_TYPE,
  EXTERNAL_PIXEL_ARRAY_TYPE,  // LAST_EXTERNAL_ARRAY_TYPE
  FIXED_DOUBLE_ARRAY_TYPE,
  FILLER_TYPE,  // LAST_DATA_TYPE

  // Structs.
  ACCESSOR_INFO_TYPE,
  ACCESS_CHECK_INFO_TYPE,
  INTERCEPTOR_INFO_TYPE,
  CALL_HANDLER_INFO_TYPE,
  FUNCTION_TEMPLATE_INFO_TYPE,
  OBJECT_TEMPLATE_INFO_TYPE,
  SIGNATURE_INFO_TYPE,
  TYPE_SWITCH_INFO_TYPE,
  SCRIPT_TYPE,
  CODE_CACHE_TYPE,
  POLYMORPHIC_CODE_CACHE_TYPE,
  // The following two instance types are only used when ENABLE_DEBUGGER_SUPPORT
  // is defined. However as include/v8.h contain some of the instance type
  // constants always having them avoids them getting different numbers
  // depending on whether ENABLE_DEBUGGER_SUPPORT is defined or not.
  DEBUG_INFO_TYPE,
  BREAK_POINT_INFO_TYPE,

  FIXED_ARRAY_TYPE,
  SHARED_FUNCTION_INFO_TYPE,

  JS_MESSAGE_OBJECT_TYPE,

  // All the following types are subtypes of JSReceiver, which corresponds to
  // objects in the JS sense. The first and the last type in this range are
  // the two forms of function. This organization enables using the same
  // compares for checking the JS_RECEIVER/SPEC_OBJECT range and the
  // NONCALLABLE_JS_OBJECT range.
  JS_FUNCTION_PROXY_TYPE,  // FIRST_JS_RECEIVER_TYPE, FIRST_JS_PROXY_TYPE
  JS_PROXY_TYPE,  // LAST_JS_PROXY_TYPE

  JS_VALUE_TYPE,  // FIRST_JS_OBJECT_TYPE
  JS_OBJECT_TYPE,
  JS_CONTEXT_EXTENSION_OBJECT_TYPE,
  JS_GLOBAL_OBJECT_TYPE,
  JS_BUILTINS_OBJECT_TYPE,
  JS_GLOBAL_PROXY_TYPE,
  JS_ARRAY_TYPE,
  JS_WEAK_MAP_TYPE,

  JS_REGEXP_TYPE,

  JS_FUNCTION_TYPE,  // LAST_JS_OBJECT_TYPE, LAST_JS_RECEIVER_TYPE

  // Pseudo-types
  FIRST_TYPE = 0x0,
  LAST_TYPE = JS_FUNCTION_TYPE,
  INVALID_TYPE = FIRST_TYPE - 1,
  FIRST_NONSTRING_TYPE = MAP_TYPE,
  // Boundaries for testing for an external array.
  FIRST_EXTERNAL_ARRAY_TYPE = EXTERNAL_BYTE_ARRAY_TYPE,
  LAST_EXTERNAL_ARRAY_TYPE = EXTERNAL_PIXEL_ARRAY_TYPE,
  // Boundary for promotion to old data space/old pointer space.
  LAST_DATA_TYPE = FILLER_TYPE,
  // Boundary for objects represented as JSReceiver (i.e. JSObject or JSProxy).
  // Note that there is no range for JSObject or JSProxy, since their subtypes
  // are not continuous in this enum! The enum ranges instead reflect the
  // external class names, where proxies are treated as either ordinary objects,
  // or functions.
  FIRST_JS_RECEIVER_TYPE = JS_FUNCTION_PROXY_TYPE,
  LAST_JS_RECEIVER_TYPE = LAST_TYPE,
  // Boundaries for testing the types represented as JSObject
  FIRST_JS_OBJECT_TYPE = JS_VALUE_TYPE,
  LAST_JS_OBJECT_TYPE = LAST_TYPE,
  // Boundaries for testing the types represented as JSProxy
  FIRST_JS_PROXY_TYPE = JS_FUNCTION_PROXY_TYPE,
  LAST_JS_PROXY_TYPE = JS_PROXY_TYPE,
  // Boundaries for testing whether the type is a JavaScript object.
  FIRST_SPEC_OBJECT_TYPE = FIRST_JS_RECEIVER_TYPE,
  LAST_SPEC_OBJECT_TYPE = LAST_JS_RECEIVER_TYPE,
  // Boundaries for testing the types for which typeof is "object".
  FIRST_NONCALLABLE_SPEC_OBJECT_TYPE = JS_PROXY_TYPE,
  LAST_NONCALLABLE_SPEC_OBJECT_TYPE = JS_REGEXP_TYPE,
  // Note that the types for which typeof is "function" are not continuous.
  // Define this so that we can put assertions on discrete checks.
  NUM_OF_CALLABLE_SPEC_OBJECT_TYPES = 2
};

static const int kExternalArrayTypeCount = LAST_EXTERNAL_ARRAY_TYPE -
    FIRST_EXTERNAL_ARRAY_TYPE + 1;

STATIC_CHECK(JS_OBJECT_TYPE == Internals::kJSObjectType);
STATIC_CHECK(FIRST_NONSTRING_TYPE == Internals::kFirstNonstringType);
STATIC_CHECK(FOREIGN_TYPE == Internals::kForeignType);


enum CompareResult {
  LESS      = -1,
  EQUAL     =  0,
  GREATER   =  1,

  NOT_EQUAL = GREATER
};


#define DECL_BOOLEAN_ACCESSORS(name)   \
  inline bool name();                  \
  inline void set_##name(bool value);  \


#define DECL_ACCESSORS(name, type)                                      \
  inline type* name();                                                  \
  inline void set_##name(type* value,                                   \
                         WriteBarrierMode mode = UPDATE_WRITE_BARRIER); \


class DictionaryElementsAccessor;
class ElementsAccessor;
class FixedArrayBase;
class ObjectVisitor;
class StringStream;
class Failure;

struct ValueInfo : public Malloced {
  ValueInfo() : type(FIRST_TYPE), ptr(NULL), str(NULL), number(0) { }
  InstanceType type;
  Object* ptr;
  const char* str;
  double number;
};


// A template-ized version of the IsXXX functions.
template <class C> static inline bool Is(Object* obj);


class MaybeObject BASE_EMBEDDED {
 public:
  inline bool IsFailure();
  inline bool IsRetryAfterGC();
  inline bool IsOutOfMemory();
  inline bool IsException();
  INLINE(bool IsTheHole());
  inline bool ToObject(Object** obj) {
    if (IsFailure()) return false;
    *obj = reinterpret_cast<Object*>(this);
    return true;
  }
  inline Failure* ToFailureUnchecked() {
    ASSERT(IsFailure());
    return reinterpret_cast<Failure*>(this);
  }
  inline Object* ToObjectUnchecked() {
    ASSERT(!IsFailure());
    return reinterpret_cast<Object*>(this);
  }
  inline Object* ToObjectChecked() {
    CHECK(!IsFailure());
    return reinterpret_cast<Object*>(this);
  }

  template<typename T>
  inline bool To(T** obj) {
    if (IsFailure()) return false;
    *obj = T::cast(reinterpret_cast<Object*>(this));
    return true;
  }

#ifdef OBJECT_PRINT
  // Prints this object with details.
  inline void Print() {
    Print(stdout);
  }
  inline void PrintLn() {
    PrintLn(stdout);
  }
  void Print(FILE* out);
  void PrintLn(FILE* out);
#endif
#ifdef DEBUG
  // Verifies the object.
  void Verify();
#endif
};


#define OBJECT_TYPE_LIST(V)                    \
  V(Smi)                                       \
  V(HeapObject)                                \
  V(Number)                                    \

#define HEAP_OBJECT_TYPE_LIST(V)               \
  V(HeapNumber)                                \
  V(String)                                    \
  V(Symbol)                                    \
  V(SeqString)                                 \
  V(ExternalString)                            \
  V(ConsString)                                \
  V(SlicedString)                              \
  V(ExternalTwoByteString)                     \
  V(ExternalAsciiString)                       \
  V(SeqTwoByteString)                          \
  V(SeqAsciiString)                            \
                                               \
  V(ExternalArray)                             \
  V(ExternalByteArray)                         \
  V(ExternalUnsignedByteArray)                 \
  V(ExternalShortArray)                        \
  V(ExternalUnsignedShortArray)                \
  V(ExternalIntArray)                          \
  V(ExternalUnsignedIntArray)                  \
  V(ExternalFloatArray)                        \
  V(ExternalDoubleArray)                       \
  V(ExternalPixelArray)                        \
  V(ByteArray)                                 \
  V(FreeSpace)                                 \
  V(JSReceiver)                                \
  V(JSObject)                                  \
  V(JSContextExtensionObject)                  \
  V(Map)                                       \
  V(DescriptorArray)                           \
  V(DeoptimizationInputData)                   \
  V(DeoptimizationOutputData)                  \
  V(FixedArray)                                \
  V(FixedDoubleArray)                          \
  V(Context)                                   \
  V(GlobalContext)                             \
  V(SerializedScopeInfo)                       \
  V(JSFunction)                                \
  V(Code)                                      \
  V(Oddball)                                   \
  V(SharedFunctionInfo)                        \
  V(JSValue)                                   \
  V(JSMessageObject)                           \
  V(StringWrapper)                             \
  V(Foreign)                                   \
  V(Boolean)                                   \
  V(JSArray)                                   \
  V(JSProxy)                                   \
  V(JSFunctionProxy)                           \
  V(JSWeakMap)                                 \
  V(JSRegExp)                                  \
  V(HashTable)                                 \
  V(Dictionary)                                \
  V(SymbolTable)                               \
  V(JSFunctionResultCache)                     \
  V(NormalizedMapCache)                        \
  V(CompilationCacheTable)                     \
  V(CodeCacheHashTable)                        \
  V(PolymorphicCodeCacheHashTable)             \
  V(MapCache)                                  \
  V(Primitive)                                 \
  V(GlobalObject)                              \
  V(JSGlobalObject)                            \
  V(JSBuiltinsObject)                          \
  V(JSGlobalProxy)                             \
  V(UndetectableObject)                        \
  V(AccessCheckNeeded)                         \
  V(JSGlobalPropertyCell)                      \


class JSReceiver;

// Object is the abstract superclass for all classes in the
// object hierarchy.
// Object does not use any virtual functions to avoid the
// allocation of the C++ vtable.
// Since Smi and Failure are subclasses of Object no
// data members can be present in Object.
class Object : public MaybeObject {
 public:
  // Type testing.
#define IS_TYPE_FUNCTION_DECL(type_)  inline bool Is##type_();
  OBJECT_TYPE_LIST(IS_TYPE_FUNCTION_DECL)
  HEAP_OBJECT_TYPE_LIST(IS_TYPE_FUNCTION_DECL)
#undef IS_TYPE_FUNCTION_DECL

  // Returns true if this object is an instance of the specified
  // function template.
  inline bool IsInstanceOf(FunctionTemplateInfo* type);

  inline bool IsStruct();
#define DECLARE_STRUCT_PREDICATE(NAME, Name, name) inline bool Is##Name();
  STRUCT_LIST(DECLARE_STRUCT_PREDICATE)
#undef DECLARE_STRUCT_PREDICATE

  INLINE(bool IsSpecObject());
  INLINE(bool IsSpecFunction());

  // Oddball testing.
  INLINE(bool IsUndefined());
  INLINE(bool IsNull());
  INLINE(bool IsTheHole());  // Shadows MaybeObject's implementation.
  INLINE(bool IsTrue());
  INLINE(bool IsFalse());
  inline bool IsArgumentsMarker();
  inline bool NonFailureIsHeapObject();

  // Filler objects (fillers and free space objects).
  inline bool IsFiller();

  // Extract the number.
  inline double Number();

  // Returns true if the object is of the correct type to be used as a
  // implementation of a JSObject's elements.
  inline bool HasValidElements();

  inline bool HasSpecificClassOf(String* name);

  MUST_USE_RESULT MaybeObject* ToObject();             // ECMA-262 9.9.
  Object* ToBoolean();                                 // ECMA-262 9.2.

  // Convert to a JSObject if needed.
  // global_context is used when creating wrapper object.
  MUST_USE_RESULT MaybeObject* ToObject(Context* global_context);

  // Converts this to a Smi if possible.
  // Failure is returned otherwise.
  MUST_USE_RESULT inline MaybeObject* ToSmi();

  void Lookup(String* name, LookupResult* result);

  // Property access.
  MUST_USE_RESULT inline MaybeObject* GetProperty(String* key);
  MUST_USE_RESULT inline MaybeObject* GetProperty(
      String* key,
      PropertyAttributes* attributes);
  MUST_USE_RESULT MaybeObject* GetPropertyWithReceiver(
      Object* receiver,
      String* key,
      PropertyAttributes* attributes);
  MUST_USE_RESULT MaybeObject* GetProperty(Object* receiver,
                                           LookupResult* result,
                                           String* key,
                                           PropertyAttributes* attributes);
  MUST_USE_RESULT MaybeObject* GetPropertyWithDefinedGetter(Object* receiver,
                                                            JSReceiver* getter);

  inline MaybeObject* GetElement(uint32_t index);
  // For use when we know that no exception can be thrown.
  inline Object* GetElementNoExceptionThrown(uint32_t index);
  MaybeObject* GetElementWithReceiver(Object* receiver, uint32_t index);

  // Return the object's prototype (might be Heap::null_value()).
  Object* GetPrototype();

  // Tries to convert an object to an array index.  Returns true and sets
  // the output parameter if it succeeds.
  inline bool ToArrayIndex(uint32_t* index);

  // Returns true if this is a JSValue containing a string and the index is
  // < the length of the string.  Used to implement [] on strings.
  inline bool IsStringObjectWithCharacterAt(uint32_t index);

#ifdef DEBUG
  // Verify a pointer is a valid object pointer.
  static void VerifyPointer(Object* p);
#endif

  // Prints this object without details.
  inline void ShortPrint() {
    ShortPrint(stdout);
  }
  void ShortPrint(FILE* out);

  // Prints this object without details to a message accumulator.
  void ShortPrint(StringStream* accumulator);

  // Casting: This cast is only needed to satisfy macros in objects-inl.h.
  static Object* cast(Object* value) { return value; }

  // Layout description.
  static const int kHeaderSize = 0;  // Object does not take up any space.

 private:
  DISALLOW_IMPLICIT_CONSTRUCTORS(Object);
};


// Smi represents integer Numbers that can be stored in 31 bits.
// Smis are immediate which means they are NOT allocated in the heap.
// The this pointer has the following format: [31 bit signed int] 0
// For long smis it has the following format:
//     [32 bit signed int] [31 bits zero padding] 0
// Smi stands for small integer.
class Smi: public Object {
 public:
  // Returns the integer value.
  inline int value();

  // Convert a value to a Smi object.
  static inline Smi* FromInt(int value);

  static inline Smi* FromIntptr(intptr_t value);

  // Returns whether value can be represented in a Smi.
  static inline bool IsValid(intptr_t value);

  // Casting.
  static inline Smi* cast(Object* object);

  // Dispatched behavior.
  inline void SmiPrint() {
    SmiPrint(stdout);
  }
  void SmiPrint(FILE* out);
  void SmiPrint(StringStream* accumulator);
#ifdef DEBUG
  void SmiVerify();
#endif

  static const int kMinValue = (-1 << (kSmiValueSize - 1));
  static const int kMaxValue = -(kMinValue + 1);

 private:
  DISALLOW_IMPLICIT_CONSTRUCTORS(Smi);
};


// Failure is used for reporting out of memory situations and
// propagating exceptions through the runtime system.  Failure objects
// are transient and cannot occur as part of the object graph.
//
// Failures are a single word, encoded as follows:
// +-------------------------+---+--+--+
// |.........unused..........|sss|tt|11|
// +-------------------------+---+--+--+
//                          7 6 4 32 10
//
//
// The low two bits, 0-1, are the failure tag, 11.  The next two bits,
// 2-3, are a failure type tag 'tt' with possible values:
//   00 RETRY_AFTER_GC
//   01 EXCEPTION
//   10 INTERNAL_ERROR
//   11 OUT_OF_MEMORY_EXCEPTION
//
// The next three bits, 4-6, are an allocation space tag 'sss'.  The
// allocation space tag is 000 for all failure types except
// RETRY_AFTER_GC.  For RETRY_AFTER_GC, the possible values are the
// allocation spaces (the encoding is found in globals.h).

// Failure type tag info.
const int kFailureTypeTagSize = 2;
const int kFailureTypeTagMask = (1 << kFailureTypeTagSize) - 1;

class Failure: public MaybeObject {
 public:
  // RuntimeStubs assumes EXCEPTION = 1 in the compiler-generated code.
  enum Type {
    RETRY_AFTER_GC = 0,
    EXCEPTION = 1,       // Returning this marker tells the real exception
                         // is in Isolate::pending_exception.
    INTERNAL_ERROR = 2,
    OUT_OF_MEMORY_EXCEPTION = 3
  };

  inline Type type() const;

  // Returns the space that needs to be collected for RetryAfterGC failures.
  inline AllocationSpace allocation_space() const;

  inline bool IsInternalError() const;
  inline bool IsOutOfMemoryException() const;

  static inline Failure* RetryAfterGC(AllocationSpace space);
  static inline Failure* RetryAfterGC();  // NEW_SPACE
  static inline Failure* Exception();
  static inline Failure* InternalError();
  static inline Failure* OutOfMemoryException();
  // Casting.
  static inline Failure* cast(MaybeObject* object);

  // Dispatched behavior.
  inline void FailurePrint() {
    FailurePrint(stdout);
  }
  void FailurePrint(FILE* out);
  void FailurePrint(StringStream* accumulator);
#ifdef DEBUG
  void FailureVerify();
#endif

 private:
  inline intptr_t value() const;
  static inline Failure* Construct(Type type, intptr_t value = 0);

  DISALLOW_IMPLICIT_CONSTRUCTORS(Failure);
};


// Heap objects typically have a map pointer in their first word.  However,
// during GC other data (eg, mark bits, forwarding addresses) is sometimes
// encoded in the first word.  The class MapWord is an abstraction of the
// value in a heap object's first word.
class MapWord BASE_EMBEDDED {
 public:
  // Normal state: the map word contains a map pointer.

  // Create a map word from a map pointer.
  static inline MapWord FromMap(Map* map);

  // View this map word as a map pointer.
  inline Map* ToMap();


  // Scavenge collection: the map word of live objects in the from space
  // contains a forwarding address (a heap object pointer in the to space).

  // True if this map word is a forwarding address for a scavenge
  // collection.  Only valid during a scavenge collection (specifically,
  // when all map words are heap object pointers, ie. not during a full GC).
  inline bool IsForwardingAddress();

  // Create a map word from a forwarding address.
  static inline MapWord FromForwardingAddress(HeapObject* object);

  // View this map word as a forwarding address.
  inline HeapObject* ToForwardingAddress();

  static inline MapWord FromRawValue(uintptr_t value) {
    return MapWord(value);
  }

  inline uintptr_t ToRawValue() {
    return value_;
  }

 private:
  // HeapObject calls the private constructor and directly reads the value.
  friend class HeapObject;

  explicit MapWord(uintptr_t value) : value_(value) {}

  uintptr_t value_;
};


// HeapObject is the superclass for all classes describing heap allocated
// objects.
class HeapObject: public Object {
 public:
  // [map]: Contains a map which contains the object's reflective
  // information.
  inline Map* map();
  inline void set_map(Map* value);
  inline void set_map_unsafe(Map* value);

  // During garbage collection, the map word of a heap object does not
  // necessarily contain a map pointer.
  inline MapWord map_word();
  inline void set_map_word(MapWord map_word);

  // The Heap the object was allocated in. Used also to access Isolate.
  inline Heap* GetHeap();

  // Convenience method to get current isolate. This method can be
  // accessed only when its result is the same as
  // Isolate::Current(), it ASSERTs this. See also comment for GetHeap.
  inline Isolate* GetIsolate();

  // Converts an address to a HeapObject pointer.
  static inline HeapObject* FromAddress(Address address);

  // Returns the address of this HeapObject.
  inline Address address();

  // Iterates over pointers contained in the object (including the Map)
  void Iterate(ObjectVisitor* v);

  // Iterates over all pointers contained in the object except the
  // first map pointer.  The object type is given in the first
  // parameter. This function does not access the map pointer in the
  // object, and so is safe to call while the map pointer is modified.
  void IterateBody(InstanceType type, int object_size, ObjectVisitor* v);

  // Returns the heap object's size in bytes
  inline int Size();

  // Given a heap object's map pointer, returns the heap size in bytes
  // Useful when the map pointer field is used for other purposes.
  // GC internal.
  inline int SizeFromMap(Map* map);

  // Returns the field at offset in obj, as a read/write Object* reference.
  // Does no checking, and is safe to use during GC, while maps are invalid.
  // Does not invoke write barrier, so should only be assigned to
  // during marking GC.
  static inline Object** RawField(HeapObject* obj, int offset);

  // Casting.
  static inline HeapObject* cast(Object* obj);

  // Return the write barrier mode for this. Callers of this function
  // must be able to present a reference to an AssertNoAllocation
  // object as a sign that they are not going to use this function
  // from code that allocates and thus invalidates the returned write
  // barrier mode.
  inline WriteBarrierMode GetWriteBarrierMode(const AssertNoAllocation&);

  // Dispatched behavior.
  void HeapObjectShortPrint(StringStream* accumulator);
#ifdef OBJECT_PRINT
  inline void HeapObjectPrint() {
    HeapObjectPrint(stdout);
  }
  void HeapObjectPrint(FILE* out);
  void PrintHeader(FILE* out, const char* id);
#endif

#ifdef DEBUG
  void HeapObjectVerify();
  inline void VerifyObjectField(int offset);
  inline void VerifySmiField(int offset);

  // Verify a pointer is a valid HeapObject pointer that points to object
  // areas in the heap.
  static void VerifyHeapPointer(Object* p);
#endif

  // Layout description.
  // First field in a heap object is map.
  static const int kMapOffset = Object::kHeaderSize;
  static const int kHeaderSize = kMapOffset + kPointerSize;

  STATIC_CHECK(kMapOffset == Internals::kHeapObjectMapOffset);

 protected:
  // helpers for calling an ObjectVisitor to iterate over pointers in the
  // half-open range [start, end) specified as integer offsets
  inline void IteratePointers(ObjectVisitor* v, int start, int end);
  // as above, for the single element at "offset"
  inline void IteratePointer(ObjectVisitor* v, int offset);

 private:
  DISALLOW_IMPLICIT_CONSTRUCTORS(HeapObject);
};


#define SLOT_ADDR(obj, offset) \
  reinterpret_cast<Object**>((obj)->address() + offset)

// This class describes a body of an object of a fixed size
// in which all pointer fields are located in the [start_offset, end_offset)
// interval.
template<int start_offset, int end_offset, int size>
class FixedBodyDescriptor {
 public:
  static const int kStartOffset = start_offset;
  static const int kEndOffset = end_offset;
  static const int kSize = size;

  static inline void IterateBody(HeapObject* obj, ObjectVisitor* v);

  template<typename StaticVisitor>
  static inline void IterateBody(HeapObject* obj) {
    StaticVisitor::VisitPointers(SLOT_ADDR(obj, start_offset),
                                 SLOT_ADDR(obj, end_offset));
  }
};


// This class describes a body of an object of a variable size
// in which all pointer fields are located in the [start_offset, object_size)
// interval.
template<int start_offset>
class FlexibleBodyDescriptor {
 public:
  static const int kStartOffset = start_offset;

  static inline void IterateBody(HeapObject* obj,
                                 int object_size,
                                 ObjectVisitor* v);

  template<typename StaticVisitor>
  static inline void IterateBody(HeapObject* obj, int object_size) {
    StaticVisitor::VisitPointers(SLOT_ADDR(obj, start_offset),
                                 SLOT_ADDR(obj, object_size));
  }
};

#undef SLOT_ADDR


// The HeapNumber class describes heap allocated numbers that cannot be
// represented in a Smi (small integer)
class HeapNumber: public HeapObject {
 public:
  // [value]: number value.
  inline double value();
  inline void set_value(double value);

  // Casting.
  static inline HeapNumber* cast(Object* obj);

  // Dispatched behavior.
  Object* HeapNumberToBoolean();
  inline void HeapNumberPrint() {
    HeapNumberPrint(stdout);
  }
  void HeapNumberPrint(FILE* out);
  void HeapNumberPrint(StringStream* accumulator);
#ifdef DEBUG
  void HeapNumberVerify();
#endif

  inline int get_exponent();
  inline int get_sign();

  // Layout description.
  static const int kValueOffset = HeapObject::kHeaderSize;
  // IEEE doubles are two 32 bit words.  The first is just mantissa, the second
  // is a mixture of sign, exponent and mantissa.  Our current platforms are all
  // little endian apart from non-EABI arm which is little endian with big
  // endian floating point word ordering!
  static const int kMantissaOffset = kValueOffset;
  static const int kExponentOffset = kValueOffset + 4;

  static const int kSize = kValueOffset + kDoubleSize;
  static const uint32_t kSignMask = 0x80000000u;
  static const uint32_t kExponentMask = 0x7ff00000u;
  static const uint32_t kMantissaMask = 0xfffffu;
  static const int kMantissaBits = 52;
  static const int kExponentBits = 11;
  static const int kExponentBias = 1023;
  static const int kExponentShift = 20;
  static const int kMantissaBitsInTopWord = 20;
  static const int kNonMantissaBitsInTopWord = 12;

 private:
  DISALLOW_IMPLICIT_CONSTRUCTORS(HeapNumber);
};


// JSReceiver includes types on which properties can be defined, i.e.,
// JSObject and JSProxy.
class JSReceiver: public HeapObject {
 public:
  enum DeleteMode {
    NORMAL_DELETION,
    STRICT_DELETION,
    FORCE_DELETION
  };

  // Casting.
  static inline JSReceiver* cast(Object* obj);

  // Can cause GC.
  MUST_USE_RESULT MaybeObject* SetProperty(String* key,
                                           Object* value,
                                           PropertyAttributes attributes,
                                           StrictModeFlag strict_mode);
  MUST_USE_RESULT MaybeObject* SetProperty(LookupResult* result,
                                           String* key,
                                           Object* value,
                                           PropertyAttributes attributes,
                                           StrictModeFlag strict_mode);
  MUST_USE_RESULT MaybeObject* SetPropertyWithDefinedSetter(JSReceiver* setter,
                                                            Object* value);

  MUST_USE_RESULT MaybeObject* DeleteProperty(String* name, DeleteMode mode);
  MUST_USE_RESULT MaybeObject* DeleteElement(uint32_t index, DeleteMode mode);

  // Set the index'th array element.
  // Can cause GC, or return failure if GC is required.
  MUST_USE_RESULT MaybeObject* SetElement(uint32_t index,
                                          Object* value,
                                          StrictModeFlag strict_mode,
                                          bool check_prototype);

  // Returns the class name ([[Class]] property in the specification).
  String* class_name();

  // Returns the constructor name (the name (possibly, inferred name) of the
  // function that was used to instantiate the object).
  String* constructor_name();

  inline PropertyAttributes GetPropertyAttribute(String* name);
  PropertyAttributes GetPropertyAttributeWithReceiver(JSReceiver* receiver,
                                                      String* name);
  PropertyAttributes GetLocalPropertyAttribute(String* name);

  // Can cause a GC.
  inline bool HasProperty(String* name);
  inline bool HasLocalProperty(String* name);
  inline bool HasElement(uint32_t index);

  // Return the object's prototype (might be Heap::null_value()).
  inline Object* GetPrototype();

  // Set the object's prototype (only JSReceiver and null are allowed).
  MUST_USE_RESULT MaybeObject* SetPrototype(Object* value,
                                            bool skip_hidden_prototypes);

  // Retrieves a permanent object identity hash code. The undefined value might
  // be returned in case no has been created yet and OMIT_CREATION was used.
  inline MUST_USE_RESULT MaybeObject* GetIdentityHash(CreationFlag flag);

  // Lookup a property.  If found, the result is valid and has
  // detailed information.
  void LocalLookup(String* name, LookupResult* result);
  void Lookup(String* name, LookupResult* result);

 protected:
  Smi* GenerateIdentityHash();

 private:
  PropertyAttributes GetPropertyAttribute(JSReceiver* receiver,
                                          LookupResult* result,
                                          String* name,
                                          bool continue_search);

  DISALLOW_IMPLICIT_CONSTRUCTORS(JSReceiver);
};

// The JSObject describes real heap allocated JavaScript objects with
// properties.
// Note that the map of JSObject changes during execution to enable inline
// caching.
class JSObject: public JSReceiver {
 public:
  // [properties]: Backing storage for properties.
  // properties is a FixedArray in the fast case and a Dictionary in the
  // slow case.
  DECL_ACCESSORS(properties, FixedArray)  // Get and set fast properties.
  inline void initialize_properties();
  inline bool HasFastProperties();
  inline StringDictionary* property_dictionary();  // Gets slow properties.

  // [elements]: The elements (properties with names that are integers).
  //
  // Elements can be in two general modes: fast and slow. Each mode
  // corrensponds to a set of object representations of elements that
  // have something in common.
  //
  // In the fast mode elements is a FixedArray and so each element can
  // be quickly accessed. This fact is used in the generated code. The
  // elements array can have one of three maps in this mode:
  // fixed_array_map, non_strict_arguments_elements_map or
  // fixed_cow_array_map (for copy-on-write arrays). In the latter case
  // the elements array may be shared by a few objects and so before
  // writing to any element the array must be copied. Use
  // EnsureWritableFastElements in this case.
  //
  // In the slow mode the elements is either a NumberDictionary, an
  // ExternalArray, or a FixedArray parameter map for a (non-strict)
  // arguments object.
  DECL_ACCESSORS(elements, FixedArrayBase)
  inline void initialize_elements();
  MUST_USE_RESULT inline MaybeObject* ResetElements();
  inline ElementsKind GetElementsKind();
  inline ElementsAccessor* GetElementsAccessor();
  inline bool HasFastSmiOnlyElements();
  inline bool HasFastElements();
  // Returns if an object has either FAST_ELEMENT or FAST_SMI_ONLY_ELEMENT
  // elements.  TODO(danno): Rename HasFastTypeElements to HasFastElements() and
  // HasFastElements to HasFastObjectElements.
  inline bool HasFastTypeElements();
  inline bool HasFastDoubleElements();
  inline bool HasNonStrictArgumentsElements();
  inline bool HasDictionaryElements();
  inline bool HasExternalPixelElements();
  inline bool HasExternalArrayElements();
  inline bool HasExternalByteElements();
  inline bool HasExternalUnsignedByteElements();
  inline bool HasExternalShortElements();
  inline bool HasExternalUnsignedShortElements();
  inline bool HasExternalIntElements();
  inline bool HasExternalUnsignedIntElements();
  inline bool HasExternalFloatElements();
  inline bool HasExternalDoubleElements();
  bool HasFastArgumentsElements();
  bool HasDictionaryArgumentsElements();
  inline bool AllowsSetElementsLength();
  inline NumberDictionary* element_dictionary();  // Gets slow elements.

  // Requires: HasFastElements().
  MUST_USE_RESULT inline MaybeObject* EnsureWritableFastElements();

  // Collects elements starting at index 0.
  // Undefined values are placed after non-undefined values.
  // Returns the number of non-undefined values.
  MUST_USE_RESULT MaybeObject* PrepareElementsForSort(uint32_t limit);
  // As PrepareElementsForSort, but only on objects where elements is
  // a dictionary, and it will stay a dictionary.
  MUST_USE_RESULT MaybeObject* PrepareSlowElementsForSort(uint32_t limit);

  MUST_USE_RESULT MaybeObject* GetPropertyWithCallback(Object* receiver,
                                                       Object* structure,
                                                       String* name);

  // Can cause GC.
  MUST_USE_RESULT MaybeObject* SetPropertyForResult(LookupResult* result,
                                           String* key,
                                           Object* value,
                                           PropertyAttributes attributes,
                                           StrictModeFlag strict_mode);
  MUST_USE_RESULT MaybeObject* SetPropertyWithFailedAccessCheck(
      LookupResult* result,
      String* name,
      Object* value,
      bool check_prototype,
      StrictModeFlag strict_mode);
  MUST_USE_RESULT MaybeObject* SetPropertyWithCallback(
      Object* structure,
      String* name,
      Object* value,
      JSObject* holder,
      StrictModeFlag strict_mode);
  MUST_USE_RESULT MaybeObject* SetPropertyWithInterceptor(
      String* name,
      Object* value,
      PropertyAttributes attributes,
      StrictModeFlag strict_mode);
  MUST_USE_RESULT MaybeObject* SetPropertyPostInterceptor(
      String* name,
      Object* value,
      PropertyAttributes attributes,
      StrictModeFlag strict_mode);
  MUST_USE_RESULT MaybeObject* SetLocalPropertyIgnoreAttributes(
      String* key,
      Object* value,
      PropertyAttributes attributes);

  // Retrieve a value in a normalized object given a lookup result.
  // Handles the special representation of JS global objects.
  Object* GetNormalizedProperty(LookupResult* result);

  // Sets the property value in a normalized object given a lookup result.
  // Handles the special representation of JS global objects.
  Object* SetNormalizedProperty(LookupResult* result, Object* value);

  // Sets the property value in a normalized object given (key, value, details).
  // Handles the special representation of JS global objects.
  MUST_USE_RESULT MaybeObject* SetNormalizedProperty(String* name,
                                                     Object* value,
                                                     PropertyDetails details);

  // Deletes the named property in a normalized object.
  MUST_USE_RESULT MaybeObject* DeleteNormalizedProperty(String* name,
                                                        DeleteMode mode);

  // Retrieve interceptors.
  InterceptorInfo* GetNamedInterceptor();
  InterceptorInfo* GetIndexedInterceptor();

  // Used from JSReceiver.
  PropertyAttributes GetPropertyAttributePostInterceptor(JSObject* receiver,
                                                         String* name,
                                                         bool continue_search);
  PropertyAttributes GetPropertyAttributeWithInterceptor(JSObject* receiver,
                                                         String* name,
                                                         bool continue_search);
  PropertyAttributes GetPropertyAttributeWithFailedAccessCheck(
      Object* receiver,
      LookupResult* result,
      String* name,
      bool continue_search);

  MUST_USE_RESULT MaybeObject* DefineAccessor(String* name,
                                              bool is_getter,
                                              Object* fun,
                                              PropertyAttributes attributes);
  Object* LookupAccessor(String* name, bool is_getter);

  MUST_USE_RESULT MaybeObject* DefineAccessor(AccessorInfo* info);

  // Used from Object::GetProperty().
  MaybeObject* GetPropertyWithFailedAccessCheck(
      Object* receiver,
      LookupResult* result,
      String* name,
      PropertyAttributes* attributes);
  MaybeObject* GetPropertyWithInterceptor(
      JSReceiver* receiver,
      String* name,
      PropertyAttributes* attributes);
  MaybeObject* GetPropertyPostInterceptor(
      JSReceiver* receiver,
      String* name,
      PropertyAttributes* attributes);
  MaybeObject* GetLocalPropertyPostInterceptor(JSReceiver* receiver,
                                               String* name,
                                               PropertyAttributes* attributes);

  // Returns true if this is an instance of an api function and has
  // been modified since it was created.  May give false positives.
  bool IsDirty();

  // If the receiver is a JSGlobalProxy this method will return its prototype,
  // otherwise the result is the receiver itself.
  inline Object* BypassGlobalProxy();

  // Accessors for hidden properties object.
  //
  // Hidden properties are not local properties of the object itself.
  // Instead they are stored in an auxiliary structure kept as a local
  // property with a special name Heap::hidden_symbol(). But if the
  // receiver is a JSGlobalProxy then the auxiliary object is a property
  // of its prototype, and if it's a detached proxy, then you can't have
  // hidden properties.

  // Sets a hidden property on this object. Returns this object if successful,
  // undefined if called on a detached proxy, and a failure if a GC
  // is required
  MaybeObject* SetHiddenProperty(String* key, Object* value);
  // Gets the value of a hidden property with the given key. Returns undefined
  // if the property doesn't exist (or if called on a detached proxy),
  // otherwise returns the value set for the key.
  Object* GetHiddenProperty(String* key);
  // Deletes a hidden property. Deleting a non-existing property is
  // considered successful.
  void DeleteHiddenProperty(String* key);
  // Returns true if the object has a property with the hidden symbol as name.
  bool HasHiddenProperties();

  MUST_USE_RESULT MaybeObject* GetIdentityHash(CreationFlag flag);
  MUST_USE_RESULT MaybeObject* SetIdentityHash(Object* hash, CreationFlag flag);

  MUST_USE_RESULT MaybeObject* DeleteProperty(String* name, DeleteMode mode);
  MUST_USE_RESULT MaybeObject* DeleteElement(uint32_t index, DeleteMode mode);

  // Tests for the fast common case for property enumeration.
  bool IsSimpleEnum();

  inline void ValidateSmiOnlyElements();

  // Makes sure that this object can contain non-smi Object as elements.
  inline MaybeObject* EnsureCanContainNonSmiElements();

  // Makes sure that this object can contain the specified elements.
  inline MaybeObject* EnsureCanContainElements(Object** elements,
                                               uint32_t count);
  inline MaybeObject* EnsureCanContainElements(FixedArray* elements);
  MaybeObject* EnsureCanContainElements(Arguments* arguments,
                                        uint32_t first_arg,
                                        uint32_t arg_count);

  // Do we want to keep the elements in fast case when increasing the
  // capacity?
  bool ShouldConvertToSlowElements(int new_capacity);
  // Returns true if the backing storage for the slow-case elements of
  // this object takes up nearly as much space as a fast-case backing
  // storage would.  In that case the JSObject should have fast
  // elements.
  bool ShouldConvertToFastElements();
  // Returns true if the elements of JSObject contains only values that can be
  // represented in a FixedDoubleArray.
  bool CanConvertToFastDoubleElements();

  // Tells whether the index'th element is present.
  bool HasElementWithReceiver(JSReceiver* receiver, uint32_t index);

  // Computes the new capacity when expanding the elements of a JSObject.
  static int NewElementsCapacity(int old_capacity) {
    // (old_capacity + 50%) + 16
    return old_capacity + (old_capacity >> 1) + 16;
  }

  // Tells whether the index'th element is present and how it is stored.
  enum LocalElementType {
    // There is no element with given index.
    UNDEFINED_ELEMENT,

    // Element with given index is handled by interceptor.
    INTERCEPTED_ELEMENT,

    // Element with given index is character in string.
    STRING_CHARACTER_ELEMENT,

    // Element with given index is stored in fast backing store.
    FAST_ELEMENT,

    // Element with given index is stored in slow backing store.
    DICTIONARY_ELEMENT
  };

  LocalElementType HasLocalElement(uint32_t index);

  bool HasElementWithInterceptor(JSReceiver* receiver, uint32_t index);
  bool HasElementPostInterceptor(JSReceiver* receiver, uint32_t index);

  MUST_USE_RESULT MaybeObject* SetFastElement(uint32_t index,
                                              Object* value,
                                              StrictModeFlag strict_mode,
                                              bool check_prototype);

  MUST_USE_RESULT MaybeObject* SetDictionaryElement(uint32_t index,
                                                    Object* value,
                                                    StrictModeFlag strict_mode,
                                                    bool check_prototype);

  MUST_USE_RESULT MaybeObject* SetFastDoubleElement(
      uint32_t index,
      Object* value,
      StrictModeFlag strict_mode,
      bool check_prototype = true);

  // Set the index'th array element.
  // A Failure object is returned if GC is needed.
  MUST_USE_RESULT MaybeObject* SetElement(uint32_t index,
                                          Object* value,
                                          StrictModeFlag strict_mode,
                                          bool check_prototype);

  // Returns the index'th element.
  // The undefined object if index is out of bounds.
  MaybeObject* GetElementWithInterceptor(Object* receiver, uint32_t index);

  enum SetFastElementsCapacityMode {
    kAllowSmiOnlyElements,
    kDontAllowSmiOnlyElements
  };

  // Replace the elements' backing store with fast elements of the given
  // capacity.  Update the length for JSArrays.  Returns the new backing
  // store.
  MUST_USE_RESULT MaybeObject* SetFastElementsCapacityAndLength(
      int capacity,
      int length,
      SetFastElementsCapacityMode set_capacity_mode);
  MUST_USE_RESULT MaybeObject* SetFastDoubleElementsCapacityAndLength(
      int capacity,
      int length);
  MUST_USE_RESULT MaybeObject* SetSlowElements(Object* length);

  // Lookup interceptors are used for handling properties controlled by host
  // objects.
  inline bool HasNamedInterceptor();
  inline bool HasIndexedInterceptor();

  // Support functions for v8 api (needed for correct interceptor behavior).
  bool HasRealNamedProperty(String* key);
  bool HasRealElementProperty(uint32_t index);
  bool HasRealNamedCallbackProperty(String* key);

  // Initializes the array to a certain length
  MUST_USE_RESULT MaybeObject* SetElementsLength(Object* length);

  // Get the header size for a JSObject.  Used to compute the index of
  // internal fields as well as the number of internal fields.
  inline int GetHeaderSize();

  inline int GetInternalFieldCount();
  inline int GetInternalFieldOffset(int index);
  inline Object* GetInternalField(int index);
  inline void SetInternalField(int index, Object* value);

  // The following lookup functions skip interceptors.
  void LocalLookupRealNamedProperty(String* name, LookupResult* result);
  void LookupRealNamedProperty(String* name, LookupResult* result);
  void LookupRealNamedPropertyInPrototypes(String* name, LookupResult* result);
  void LookupCallbackSetterInPrototypes(String* name, LookupResult* result);
  MUST_USE_RESULT MaybeObject* SetElementWithCallbackSetterInPrototypes(
      uint32_t index, Object* value, bool* found, StrictModeFlag strict_mode);
  void LookupCallback(String* name, LookupResult* result);

  // Returns the number of properties on this object filtering out properties
  // with the specified attributes (ignoring interceptors).
  int NumberOfLocalProperties(PropertyAttributes filter);
  // Returns the number of enumerable properties (ignoring interceptors).
  int NumberOfEnumProperties();
  // Fill in details for properties into storage starting at the specified
  // index.
  void GetLocalPropertyNames(FixedArray* storage, int index);

  // Returns the number of properties on this object filtering out properties
  // with the specified attributes (ignoring interceptors).
  int NumberOfLocalElements(PropertyAttributes filter);
  // Returns the number of enumerable elements (ignoring interceptors).
  int NumberOfEnumElements();
  // Returns the number of elements on this object filtering out elements
  // with the specified attributes (ignoring interceptors).
  int GetLocalElementKeys(FixedArray* storage, PropertyAttributes filter);
  // Count and fill in the enumerable elements into storage.
  // (storage->length() == NumberOfEnumElements()).
  // If storage is NULL, will count the elements without adding
  // them to any storage.
  // Returns the number of enumerable elements.
  int GetEnumElementKeys(FixedArray* storage);

  // Add a property to a fast-case object using a map transition to
  // new_map.
  MUST_USE_RESULT MaybeObject* AddFastPropertyUsingMap(Map* new_map,
                                                       String* name,
                                                       Object* value);

  // Add a constant function property to a fast-case object.
  // This leaves a CONSTANT_TRANSITION in the old map, and
  // if it is called on a second object with this map, a
  // normal property is added instead, with a map transition.
  // This avoids the creation of many maps with the same constant
  // function, all orphaned.
  MUST_USE_RESULT MaybeObject* AddConstantFunctionProperty(
      String* name,
      JSFunction* function,
      PropertyAttributes attributes);

  MUST_USE_RESULT MaybeObject* ReplaceSlowProperty(
      String* name,
      Object* value,
      PropertyAttributes attributes);

  // Returns a new map with all transitions dropped from the object's current
  // map and the ElementsKind set.
  MUST_USE_RESULT MaybeObject* GetElementsTransitionMap(
      ElementsKind elements_kind);

  // Converts a descriptor of any other type to a real field,
  // backed by the properties array.  Descriptors of visible
  // types, such as CONSTANT_FUNCTION, keep their enumeration order.
  // Converts the descriptor on the original object's map to a
  // map transition, and the the new field is on the object's new map.
  MUST_USE_RESULT MaybeObject* ConvertDescriptorToFieldAndMapTransition(
      String* name,
      Object* new_value,
      PropertyAttributes attributes);

  // Converts a descriptor of any other type to a real field,
  // backed by the properties array.  Descriptors of visible
  // types, such as CONSTANT_FUNCTION, keep their enumeration order.
  MUST_USE_RESULT MaybeObject* ConvertDescriptorToField(
      String* name,
      Object* new_value,
      PropertyAttributes attributes);

  // Add a property to a fast-case object.
  MUST_USE_RESULT MaybeObject* AddFastProperty(String* name,
                                               Object* value,
                                               PropertyAttributes attributes);

  // Add a property to a slow-case object.
  MUST_USE_RESULT MaybeObject* AddSlowProperty(String* name,
                                               Object* value,
                                               PropertyAttributes attributes);

  // Add a property to an object.
  MUST_USE_RESULT MaybeObject* AddProperty(String* name,
                                           Object* value,
                                           PropertyAttributes attributes,
                                           StrictModeFlag strict_mode);

  // Convert the object to use the canonical dictionary
  // representation. If the object is expected to have additional properties
  // added this number can be indicated to have the backing store allocated to
  // an initial capacity for holding these properties.
  MUST_USE_RESULT MaybeObject* NormalizeProperties(
      PropertyNormalizationMode mode,
      int expected_additional_properties);

  // Convert and update the elements backing store to be a NumberDictionary
  // dictionary.  Returns the backing after conversion.
  MUST_USE_RESULT MaybeObject* NormalizeElements();

  MUST_USE_RESULT MaybeObject* UpdateMapCodeCache(String* name, Code* code);

  // Transform slow named properties to fast variants.
  // Returns failure if allocation failed.
  MUST_USE_RESULT MaybeObject* TransformToFastProperties(
      int unused_property_fields);

  // Access fast-case object properties at index.
  inline Object* FastPropertyAt(int index);
  inline Object* FastPropertyAtPut(int index, Object* value);

  // Access to in object properties.
  inline int GetInObjectPropertyOffset(int index);
  inline Object* InObjectPropertyAt(int index);
  inline Object* InObjectPropertyAtPut(int index,
                                       Object* value,
                                       WriteBarrierMode mode
                                       = UPDATE_WRITE_BARRIER);

  // Initializes the body after properties slot, properties slot is
  // initialized by set_properties.  Fill the pre-allocated fields with
  // pre_allocated_value and the rest with filler_value.
  // Note: this call does not update write barrier, the caller is responsible
  // to ensure that |filler_value| can be collected without WB here.
  inline void InitializeBody(Map* map,
                             Object* pre_allocated_value,
                             Object* filler_value);

  // Check whether this object references another object
  bool ReferencesObject(Object* obj);

  // Casting.
  static inline JSObject* cast(Object* obj);

  // Disalow further properties to be added to the object.
  MUST_USE_RESULT MaybeObject* PreventExtensions();


  // Dispatched behavior.
  void JSObjectShortPrint(StringStream* accumulator);
#ifdef OBJECT_PRINT
  inline void JSObjectPrint() {
    JSObjectPrint(stdout);
  }
  void JSObjectPrint(FILE* out);
#endif
#ifdef DEBUG
  void JSObjectVerify();
#endif
#ifdef OBJECT_PRINT
  inline void PrintProperties() {
    PrintProperties(stdout);
  }
  void PrintProperties(FILE* out);

  inline void PrintElements() {
    PrintElements(stdout);
  }
  void PrintElements(FILE* out);
#endif

#ifdef DEBUG
  // Structure for collecting spill information about JSObjects.
  class SpillInformation {
   public:
    void Clear();
    void Print();
    int number_of_objects_;
    int number_of_objects_with_fast_properties_;
    int number_of_objects_with_fast_elements_;
    int number_of_fast_used_fields_;
    int number_of_fast_unused_fields_;
    int number_of_slow_used_properties_;
    int number_of_slow_unused_properties_;
    int number_of_fast_used_elements_;
    int number_of_fast_unused_elements_;
    int number_of_slow_used_elements_;
    int number_of_slow_unused_elements_;
  };

  void IncrementSpillStatistics(SpillInformation* info);
#endif
  Object* SlowReverseLookup(Object* value);

  // Maximal number of fast properties for the JSObject. Used to
  // restrict the number of map transitions to avoid an explosion in
  // the number of maps for objects used as dictionaries.
  inline int MaxFastProperties();

  // Maximal number of elements (numbered 0 .. kMaxElementCount - 1).
  // Also maximal value of JSArray's length property.
  static const uint32_t kMaxElementCount = 0xffffffffu;

  // Constants for heuristics controlling conversion of fast elements
  // to slow elements.

  // Maximal gap that can be introduced by adding an element beyond
  // the current elements length.
  static const uint32_t kMaxGap = 1024;

  // Maximal length of fast elements array that won't be checked for
  // being dense enough on expansion.
  static const int kMaxUncheckedFastElementsLength = 5000;

  // Same as above but for old arrays. This limit is more strict. We
  // don't want to be wasteful with long lived objects.
  static const int kMaxUncheckedOldFastElementsLength = 500;

  static const int kInitialMaxFastElementArray = 100000;
  static const int kMaxFastProperties = 12;
  static const int kMaxInstanceSize = 255 * kPointerSize;
  // When extending the backing storage for property values, we increase
  // its size by more than the 1 entry necessary, so sequentially adding fields
  // to the same object requires fewer allocations and copies.
  static const int kFieldsAdded = 3;

  // Layout description.
  static const int kPropertiesOffset = HeapObject::kHeaderSize;
  static const int kElementsOffset = kPropertiesOffset + kPointerSize;
  static const int kHeaderSize = kElementsOffset + kPointerSize;

  STATIC_CHECK(kHeaderSize == Internals::kJSObjectHeaderSize);

  class BodyDescriptor : public FlexibleBodyDescriptor<kPropertiesOffset> {
   public:
    static inline int SizeOf(Map* map, HeapObject* object);
  };

 private:
  friend class DictionaryElementsAccessor;

  MUST_USE_RESULT MaybeObject* GetElementWithCallback(Object* receiver,
                                                      Object* structure,
                                                      uint32_t index,
                                                      Object* holder);
  MaybeObject* SetElementWithCallback(Object* structure,
                                      uint32_t index,
                                      Object* value,
                                      JSObject* holder,
                                      StrictModeFlag strict_mode);
  MUST_USE_RESULT MaybeObject* SetElementWithInterceptor(
      uint32_t index,
      Object* value,
      StrictModeFlag strict_mode,
      bool check_prototype);
  MUST_USE_RESULT MaybeObject* SetElementWithoutInterceptor(
      uint32_t index,
      Object* value,
      StrictModeFlag strict_mode,
      bool check_prototype);

  // Searches the prototype chain for a callback setter and sets the property
  // with the setter if it finds one. The '*found' flag indicates whether
  // a setter was found or not.
  // This function can cause GC and can return a failure result with
  // '*found==true'.
  MUST_USE_RESULT MaybeObject* SetPropertyWithCallbackSetterInPrototypes(
      String* name,
      Object* value,
      PropertyAttributes attributes,
      bool* found,
      StrictModeFlag strict_mode);

  MUST_USE_RESULT MaybeObject* DeletePropertyPostInterceptor(String* name,
                                                             DeleteMode mode);
  MUST_USE_RESULT MaybeObject* DeletePropertyWithInterceptor(String* name);

  MUST_USE_RESULT MaybeObject* DeleteElementWithInterceptor(uint32_t index);

  MUST_USE_RESULT MaybeObject* DeleteFastElement(uint32_t index);
  MUST_USE_RESULT MaybeObject* DeleteDictionaryElement(uint32_t index,
                                                       DeleteMode mode);

  bool ReferencesObjectFromElements(FixedArray* elements,
                                    ElementsKind kind,
                                    Object* object);
  bool HasElementInElements(FixedArray* elements,
                            ElementsKind kind,
                            uint32_t index);

  // Returns true if most of the elements backing storage is used.
  bool HasDenseElements();

  // Gets the current elements capacity and the number of used elements.
  void GetElementsCapacityAndUsage(int* capacity, int* used);

  bool CanSetCallback(String* name);
  MUST_USE_RESULT MaybeObject* SetElementCallback(
      uint32_t index,
      Object* structure,
      PropertyAttributes attributes);
  MUST_USE_RESULT MaybeObject* SetPropertyCallback(
      String* name,
      Object* structure,
      PropertyAttributes attributes);
  MUST_USE_RESULT MaybeObject* DefineGetterSetter(
      String* name,
      PropertyAttributes attributes);

  void LookupInDescriptor(String* name, LookupResult* result);

  // Returns the hidden properties backing store object, currently
  // a StringDictionary, stored on this object.
  // If no hidden properties object has been put on this object,
  // return undefined, unless create_if_absent is true, in which case
  // a new dictionary is created, added to this object, and returned.
  MaybeObject* GetHiddenPropertiesDictionary(bool create_if_absent);
  // Updates the existing hidden properties dictionary.
  MaybeObject* SetHiddenPropertiesDictionary(StringDictionary* dictionary);

  DISALLOW_IMPLICIT_CONSTRUCTORS(JSObject);
};


// Common superclass for FixedArrays that allow implementations to share
// common accessors and some code paths.
class FixedArrayBase: public HeapObject {
 public:
  // [length]: length of the array.
  inline int length();
  inline void set_length(int value);

  inline static FixedArrayBase* cast(Object* object);

  // Layout description.
  // Length is smi tagged when it is stored.
  static const int kLengthOffset = HeapObject::kHeaderSize;
  static const int kHeaderSize = kLengthOffset + kPointerSize;
};


class FixedDoubleArray;

// FixedArray describes fixed-sized arrays with element type Object*.
class FixedArray: public FixedArrayBase {
 public:
  // Setter and getter for elements.
  inline Object* get(int index);
  // Setter that uses write barrier.
  inline void set(int index, Object* value);
  inline bool is_the_hole(int index);

  // Setter that doesn't need write barrier).
  inline void set(int index, Smi* value);
  // Setter with explicit barrier mode.
  inline void set(int index, Object* value, WriteBarrierMode mode);

  // Setters for frequently used oddballs located in old space.
  inline void set_undefined(int index);
  // TODO(isolates): duplicate.
  inline void set_undefined(Heap* heap, int index);
  inline void set_null(int index);
  // TODO(isolates): duplicate.
  inline void set_null(Heap* heap, int index);
  inline void set_the_hole(int index);

  // Setters with less debug checks for the GC to use.
  inline void set_unchecked(int index, Smi* value);
  inline void set_null_unchecked(Heap* heap, int index);
  inline void set_unchecked(Heap* heap, int index, Object* value,
                            WriteBarrierMode mode);

  // Gives access to raw memory which stores the array's data.
  inline Object** data_start();

  // Copy operations.
  MUST_USE_RESULT inline MaybeObject* Copy();
  MUST_USE_RESULT MaybeObject* CopySize(int new_length);

  // Add the elements of a JSArray to this FixedArray.
  MUST_USE_RESULT MaybeObject* AddKeysFromJSArray(JSArray* array);

  // Compute the union of this and other.
  MUST_USE_RESULT MaybeObject* UnionOfKeys(FixedArray* other);

  // Copy a sub array from the receiver to dest.
  void CopyTo(int pos, FixedArray* dest, int dest_pos, int len);

  // Garbage collection support.
  static int SizeFor(int length) { return kHeaderSize + length * kPointerSize; }

  // Code Generation support.
  static int OffsetOfElementAt(int index) { return SizeFor(index); }

  // Casting.
  static inline FixedArray* cast(Object* obj);

  // Maximal allowed size, in bytes, of a single FixedArray.
  // Prevents overflowing size computations, as well as extreme memory
  // consumption.
  static const int kMaxSize = 512 * MB;
  // Maximally allowed length of a FixedArray.
  static const int kMaxLength = (kMaxSize - kHeaderSize) / kPointerSize;

  // Dispatched behavior.
#ifdef OBJECT_PRINT
  inline void FixedArrayPrint() {
    FixedArrayPrint(stdout);
  }
  void FixedArrayPrint(FILE* out);
#endif
#ifdef DEBUG
  void FixedArrayVerify();
  // Checks if two FixedArrays have identical contents.
  bool IsEqualTo(FixedArray* other);
#endif

  // Swap two elements in a pair of arrays.  If this array and the
  // numbers array are the same object, the elements are only swapped
  // once.
  void SwapPairs(FixedArray* numbers, int i, int j);

  // Sort prefix of this array and the numbers array as pairs wrt. the
  // numbers.  If the numbers array and the this array are the same
  // object, the prefix of this array is sorted.
  void SortPairs(FixedArray* numbers, uint32_t len);

  class BodyDescriptor : public FlexibleBodyDescriptor<kHeaderSize> {
   public:
    static inline int SizeOf(Map* map, HeapObject* object) {
      return SizeFor(reinterpret_cast<FixedArray*>(object)->length());
    }
  };

 protected:
  // Set operation on FixedArray without using write barriers. Can
  // only be used for storing old space objects or smis.
  static inline void fast_set(FixedArray* array, int index, Object* value);

 private:
  DISALLOW_IMPLICIT_CONSTRUCTORS(FixedArray);
};


// FixedDoubleArray describes fixed-sized arrays with element type double.
class FixedDoubleArray: public FixedArrayBase {
 public:
  inline void Initialize(FixedArray* from);
  inline void Initialize(FixedDoubleArray* from);
  inline void Initialize(NumberDictionary* from);

  // Setter and getter for elements.
  inline double get_scalar(int index);
  inline MaybeObject* get(int index);
  inline void set(int index, double value);
  inline void set_the_hole(int index);

  // Checking for the hole.
  inline bool is_the_hole(int index);

  // Garbage collection support.
  inline static int SizeFor(int length) {
    return kHeaderSize + length * kDoubleSize;
  }

  // Code Generation support.
  static int OffsetOfElementAt(int index) { return SizeFor(index); }

  inline static bool is_the_hole_nan(double value);
  inline static double hole_nan_as_double();
  inline static double canonical_not_the_hole_nan_as_double();

  // Casting.
  static inline FixedDoubleArray* cast(Object* obj);

  // Maximal allowed size, in bytes, of a single FixedDoubleArray.
  // Prevents overflowing size computations, as well as extreme memory
  // consumption.
  static const int kMaxSize = 512 * MB;
  // Maximally allowed length of a FixedArray.
  static const int kMaxLength = (kMaxSize - kHeaderSize) / kDoubleSize;

  // Dispatched behavior.
#ifdef OBJECT_PRINT
  inline void FixedDoubleArrayPrint() {
    FixedDoubleArrayPrint(stdout);
  }
  void FixedDoubleArrayPrint(FILE* out);
#endif

#ifdef DEBUG
  void FixedDoubleArrayVerify();
#endif

 private:
  DISALLOW_IMPLICIT_CONSTRUCTORS(FixedDoubleArray);
};


// DescriptorArrays are fixed arrays used to hold instance descriptors.
// The format of the these objects is:
// TODO(1399): It should be possible to make room for bit_field3 in the map
//             without overloading the instance descriptors field in the map
//             (and storing it in the DescriptorArray when the map has one).
//   [0]: storage for bit_field3 for Map owning this object (Smi)
//   [1]: point to a fixed array with (value, detail) pairs.
//   [2]: next enumeration index (Smi), or pointer to small fixed array:
//          [0]: next enumeration index (Smi)
//          [1]: pointer to fixed array with enum cache
//   [3]: first key
//   [length() - 1]: last key
//
class DescriptorArray: public FixedArray {
 public:
  // Returns true for both shared empty_descriptor_array and for smis, which the
  // map uses to encode additional bit fields when the descriptor array is not
  // yet used.
  inline bool IsEmpty();

  // Returns the number of descriptors in the array.
  int number_of_descriptors() {
    ASSERT(length() > kFirstIndex || IsEmpty());
    int len = length();
    return len <= kFirstIndex ? 0 : len - kFirstIndex;
  }

  int NextEnumerationIndex() {
    if (IsEmpty()) return PropertyDetails::kInitialIndex;
    Object* obj = get(kEnumerationIndexIndex);
    if (obj->IsSmi()) {
      return Smi::cast(obj)->value();
    } else {
      Object* index = FixedArray::cast(obj)->get(kEnumCacheBridgeEnumIndex);
      return Smi::cast(index)->value();
    }
  }

  // Set next enumeration index and flush any enum cache.
  void SetNextEnumerationIndex(int value) {
    if (!IsEmpty()) {
      fast_set(this, kEnumerationIndexIndex, Smi::FromInt(value));
    }
  }
  bool HasEnumCache() {
    return !IsEmpty() && !get(kEnumerationIndexIndex)->IsSmi();
  }

  Object* GetEnumCache() {
    ASSERT(HasEnumCache());
    FixedArray* bridge = FixedArray::cast(get(kEnumerationIndexIndex));
    return bridge->get(kEnumCacheBridgeCacheIndex);
  }

  // TODO(1399): It should be possible to make room for bit_field3 in the map
  //             without overloading the instance descriptors field in the map
  //             (and storing it in the DescriptorArray when the map has one).
  inline int bit_field3_storage();
  inline void set_bit_field3_storage(int value);

  // Initialize or change the enum cache,
  // using the supplied storage for the small "bridge".
  void SetEnumCache(FixedArray* bridge_storage, FixedArray* new_cache);

  // Accessors for fetching instance descriptor at descriptor number.
  inline String* GetKey(int descriptor_number);
  inline Object* GetValue(int descriptor_number);
  inline Smi* GetDetails(int descriptor_number);
  inline PropertyType GetType(int descriptor_number);
  inline int GetFieldIndex(int descriptor_number);
  inline JSFunction* GetConstantFunction(int descriptor_number);
  inline Object* GetCallbacksObject(int descriptor_number);
  inline AccessorDescriptor* GetCallbacks(int descriptor_number);
  inline bool IsProperty(int descriptor_number);
  inline bool IsTransition(int descriptor_number);
  inline bool IsNullDescriptor(int descriptor_number);
  inline bool IsDontEnum(int descriptor_number);

  // Accessor for complete descriptor.
  inline void Get(int descriptor_number, Descriptor* desc);
  inline void Set(int descriptor_number, Descriptor* desc);

  // Transfer complete descriptor from another descriptor array to
  // this one.
  inline void CopyFrom(int index, DescriptorArray* src, int src_index);

  // Copy the descriptor array, insert a new descriptor and optionally
  // remove map transitions.  If the descriptor is already present, it is
  // replaced.  If a replaced descriptor is a real property (not a transition
  // or null), its enumeration index is kept as is.
  // If adding a real property, map transitions must be removed.  If adding
  // a transition, they must not be removed.  All null descriptors are removed.
  MUST_USE_RESULT MaybeObject* CopyInsert(Descriptor* descriptor,
                                          TransitionFlag transition_flag);

  // Remove all transitions.  Return  a copy of the array with all transitions
  // removed, or a Failure object if the new array could not be allocated.
  MUST_USE_RESULT MaybeObject* RemoveTransitions();

  // Sort the instance descriptors by the hash codes of their keys.
  // Does not check for duplicates.
  void SortUnchecked();

  // Sort the instance descriptors by the hash codes of their keys.
  // Checks the result for duplicates.
  void Sort();

  // Search the instance descriptors for given name.
  inline int Search(String* name);

  // As the above, but uses DescriptorLookupCache and updates it when
  // necessary.
  inline int SearchWithCache(String* name);

  // Tells whether the name is present int the array.
  bool Contains(String* name) { return kNotFound != Search(name); }

  // Perform a binary search in the instance descriptors represented
  // by this fixed array.  low and high are descriptor indices.  If there
  // are three instance descriptors in this array it should be called
  // with low=0 and high=2.
  int BinarySearch(String* name, int low, int high);

  // Perform a linear search in the instance descriptors represented
  // by this fixed array.  len is the number of descriptor indices that are
  // valid.  Does not require the descriptors to be sorted.
  int LinearSearch(String* name, int len);

  // Allocates a DescriptorArray, but returns the singleton
  // empty descriptor array object if number_of_descriptors is 0.
  MUST_USE_RESULT static MaybeObject* Allocate(int number_of_descriptors);

  // Casting.
  static inline DescriptorArray* cast(Object* obj);

  // Constant for denoting key was not found.
  static const int kNotFound = -1;

  static const int kBitField3StorageIndex = 0;
  static const int kContentArrayIndex = 1;
  static const int kEnumerationIndexIndex = 2;
  static const int kFirstIndex = 3;

  // The length of the "bridge" to the enum cache.
  static const int kEnumCacheBridgeLength = 2;
  static const int kEnumCacheBridgeEnumIndex = 0;
  static const int kEnumCacheBridgeCacheIndex = 1;

  // Layout description.
  static const int kBitField3StorageOffset = FixedArray::kHeaderSize;
  static const int kContentArrayOffset = kBitField3StorageOffset + kPointerSize;
  static const int kEnumerationIndexOffset = kContentArrayOffset + kPointerSize;
  static const int kFirstOffset = kEnumerationIndexOffset + kPointerSize;

  // Layout description for the bridge array.
  static const int kEnumCacheBridgeEnumOffset = FixedArray::kHeaderSize;
  static const int kEnumCacheBridgeCacheOffset =
    kEnumCacheBridgeEnumOffset + kPointerSize;

#ifdef OBJECT_PRINT
  // Print all the descriptors.
  inline void PrintDescriptors() {
    PrintDescriptors(stdout);
  }
  void PrintDescriptors(FILE* out);
#endif

#ifdef DEBUG
  // Is the descriptor array sorted and without duplicates?
  bool IsSortedNoDuplicates();

  // Are two DescriptorArrays equal?
  bool IsEqualTo(DescriptorArray* other);
#endif

  // The maximum number of descriptors we want in a descriptor array (should
  // fit in a page).
  static const int kMaxNumberOfDescriptors = 1024 + 512;

 private:
  // Conversion from descriptor number to array indices.
  static int ToKeyIndex(int descriptor_number) {
    return descriptor_number+kFirstIndex;
  }

  static int ToDetailsIndex(int descriptor_number) {
    return (descriptor_number << 1) + 1;
  }

  static int ToValueIndex(int descriptor_number) {
    return descriptor_number << 1;
  }

  bool is_null_descriptor(int descriptor_number) {
    return PropertyDetails(GetDetails(descriptor_number)).type() ==
        NULL_DESCRIPTOR;
  }
  // Swap operation on FixedArray without using write barriers.
  static inline void fast_swap(FixedArray* array, int first, int second);

  // Swap descriptor first and second.
  inline void Swap(int first, int second);

  FixedArray* GetContentArray() {
    return FixedArray::cast(get(kContentArrayIndex));
  }
  DISALLOW_IMPLICIT_CONSTRUCTORS(DescriptorArray);
};


// HashTable is a subclass of FixedArray that implements a hash table
// that uses open addressing and quadratic probing.
//
// In order for the quadratic probing to work, elements that have not
// yet been used and elements that have been deleted are
// distinguished.  Probing continues when deleted elements are
// encountered and stops when unused elements are encountered.
//
// - Elements with key == undefined have not been used yet.
// - Elements with key == null have been deleted.
//
// The hash table class is parameterized with a Shape and a Key.
// Shape must be a class with the following interface:
//   class ExampleShape {
//    public:
//      // Tells whether key matches other.
//     static bool IsMatch(Key key, Object* other);
//     // Returns the hash value for key.
//     static uint32_t Hash(Key key);
//     // Returns the hash value for object.
//     static uint32_t HashForObject(Key key, Object* object);
//     // Convert key to an object.
//     static inline Object* AsObject(Key key);
//     // The prefix size indicates number of elements in the beginning
//     // of the backing storage.
//     static const int kPrefixSize = ..;
//     // The Element size indicates number of elements per entry.
//     static const int kEntrySize = ..;
//   };
// The prefix size indicates an amount of memory in the
// beginning of the backing storage that can be used for non-element
// information by subclasses.

template<typename Shape, typename Key>
class HashTable: public FixedArray {
 public:
  // Returns the number of elements in the hash table.
  int NumberOfElements() {
    return Smi::cast(get(kNumberOfElementsIndex))->value();
  }

  // Returns the number of deleted elements in the hash table.
  int NumberOfDeletedElements() {
    return Smi::cast(get(kNumberOfDeletedElementsIndex))->value();
  }

  // Returns the capacity of the hash table.
  int Capacity() {
    return Smi::cast(get(kCapacityIndex))->value();
  }

  // ElementAdded should be called whenever an element is added to a
  // hash table.
  void ElementAdded() { SetNumberOfElements(NumberOfElements() + 1); }

  // ElementRemoved should be called whenever an element is removed from
  // a hash table.
  void ElementRemoved() {
    SetNumberOfElements(NumberOfElements() - 1);
    SetNumberOfDeletedElements(NumberOfDeletedElements() + 1);
  }
  void ElementsRemoved(int n) {
    SetNumberOfElements(NumberOfElements() - n);
    SetNumberOfDeletedElements(NumberOfDeletedElements() + n);
  }

  // Returns a new HashTable object. Might return Failure.
  MUST_USE_RESULT static MaybeObject* Allocate(
      int at_least_space_for,
      PretenureFlag pretenure = NOT_TENURED);

  // Computes the required capacity for a table holding the given
  // number of elements. May be more than HashTable::kMaxCapacity.
  static int ComputeCapacity(int at_least_space_for);

  // Returns the key at entry.
  Object* KeyAt(int entry) { return get(EntryToIndex(entry)); }

  // Tells whether k is a real key.  Null and undefined are not allowed
  // as keys and can be used to indicate missing or deleted elements.
  bool IsKey(Object* k) {
    return !k->IsNull() && !k->IsUndefined();
  }

  // Garbage collection support.
  void IteratePrefix(ObjectVisitor* visitor);
  void IterateElements(ObjectVisitor* visitor);

  // Casting.
  static inline HashTable* cast(Object* obj);

  // Compute the probe offset (quadratic probing).
  INLINE(static uint32_t GetProbeOffset(uint32_t n)) {
    return (n + n * n) >> 1;
  }

  static const int kNumberOfElementsIndex = 0;
  static const int kNumberOfDeletedElementsIndex = 1;
  static const int kCapacityIndex = 2;
  static const int kPrefixStartIndex = 3;
  static const int kElementsStartIndex =
      kPrefixStartIndex + Shape::kPrefixSize;
  static const int kEntrySize = Shape::kEntrySize;
  static const int kElementsStartOffset =
      kHeaderSize + kElementsStartIndex * kPointerSize;
  static const int kCapacityOffset =
      kHeaderSize + kCapacityIndex * kPointerSize;

  // Constant used for denoting a absent entry.
  static const int kNotFound = -1;

  // Maximal capacity of HashTable. Based on maximal length of underlying
  // FixedArray. Staying below kMaxCapacity also ensures that EntryToIndex
  // cannot overflow.
  static const int kMaxCapacity =
      (FixedArray::kMaxLength - kElementsStartOffset) / kEntrySize;

  // Find entry for key otherwise return kNotFound.
  inline int FindEntry(Key key);
  int FindEntry(Isolate* isolate, Key key);

 protected:
  // Find the entry at which to insert element with the given key that
  // has the given hash value.
  uint32_t FindInsertionEntry(uint32_t hash);

  // Returns the index for an entry (of the key)
  static inline int EntryToIndex(int entry) {
    return (entry * kEntrySize) + kElementsStartIndex;
  }

  // Update the number of elements in the hash table.
  void SetNumberOfElements(int nof) {
    fast_set(this, kNumberOfElementsIndex, Smi::FromInt(nof));
  }

  // Update the number of deleted elements in the hash table.
  void SetNumberOfDeletedElements(int nod) {
    fast_set(this, kNumberOfDeletedElementsIndex, Smi::FromInt(nod));
  }

  // Sets the capacity of the hash table.
  void SetCapacity(int capacity) {
    // To scale a computed hash code to fit within the hash table, we
    // use bit-wise AND with a mask, so the capacity must be positive
    // and non-zero.
    ASSERT(capacity > 0);
    ASSERT(capacity <= kMaxCapacity);
    fast_set(this, kCapacityIndex, Smi::FromInt(capacity));
  }


  // Returns probe entry.
  static uint32_t GetProbe(uint32_t hash, uint32_t number, uint32_t size) {
    ASSERT(IsPowerOf2(size));
    return (hash + GetProbeOffset(number)) & (size - 1);
  }

  static uint32_t FirstProbe(uint32_t hash, uint32_t size) {
    return hash & (size - 1);
  }

  static uint32_t NextProbe(uint32_t last, uint32_t number, uint32_t size) {
    return (last + number) & (size - 1);
  }

  // Rehashes this hash-table into the new table.
  MUST_USE_RESULT MaybeObject* Rehash(HashTable* new_table, Key key);

  // Attempt to shrink hash table after removal of key.
  MUST_USE_RESULT MaybeObject* Shrink(Key key);

  // Ensure enough space for n additional elements.
  MUST_USE_RESULT MaybeObject* EnsureCapacity(int n, Key key);
};



// HashTableKey is an abstract superclass for virtual key behavior.
class HashTableKey {
 public:
  // Returns whether the other object matches this key.
  virtual bool IsMatch(Object* other) = 0;
  // Returns the hash value for this key.
  virtual uint32_t Hash() = 0;
  // Returns the hash value for object.
  virtual uint32_t HashForObject(Object* key) = 0;
  // Returns the key object for storing into the hash table.
  // If allocations fails a failure object is returned.
  MUST_USE_RESULT virtual MaybeObject* AsObject() = 0;
  // Required.
  virtual ~HashTableKey() {}
};

class SymbolTableShape {
 public:
  static inline bool IsMatch(HashTableKey* key, Object* value) {
    return key->IsMatch(value);
  }
  static inline uint32_t Hash(HashTableKey* key) {
    return key->Hash();
  }
  static inline uint32_t HashForObject(HashTableKey* key, Object* object) {
    return key->HashForObject(object);
  }
  MUST_USE_RESULT static inline MaybeObject* AsObject(HashTableKey* key) {
    return key->AsObject();
  }

  static const int kPrefixSize = 0;
  static const int kEntrySize = 1;
};

class SeqAsciiString;

// SymbolTable.
//
// No special elements in the prefix and the element size is 1
// because only the symbol itself (the key) needs to be stored.
class SymbolTable: public HashTable<SymbolTableShape, HashTableKey*> {
 public:
  // Find symbol in the symbol table.  If it is not there yet, it is
  // added.  The return value is the symbol table which might have
  // been enlarged.  If the return value is not a failure, the symbol
  // pointer *s is set to the symbol found.
  MUST_USE_RESULT MaybeObject* LookupSymbol(Vector<const char> str, Object** s);
  MUST_USE_RESULT MaybeObject* LookupAsciiSymbol(Vector<const char> str,
                                                 Object** s);
  MUST_USE_RESULT MaybeObject* LookupSubStringAsciiSymbol(
      Handle<SeqAsciiString> str,
      int from,
      int length,
      Object** s);
  MUST_USE_RESULT MaybeObject* LookupTwoByteSymbol(Vector<const uc16> str,
                                                   Object** s);
  MUST_USE_RESULT MaybeObject* LookupString(String* key, Object** s);

  // Looks up a symbol that is equal to the given string and returns
  // true if it is found, assigning the symbol to the given output
  // parameter.
  bool LookupSymbolIfExists(String* str, String** symbol);
  bool LookupTwoCharsSymbolIfExists(uint32_t c1, uint32_t c2, String** symbol);

  // Casting.
  static inline SymbolTable* cast(Object* obj);

 private:
  MUST_USE_RESULT MaybeObject* LookupKey(HashTableKey* key, Object** s);

  DISALLOW_IMPLICIT_CONSTRUCTORS(SymbolTable);
};


class MapCacheShape {
 public:
  static inline bool IsMatch(HashTableKey* key, Object* value) {
    return key->IsMatch(value);
  }
  static inline uint32_t Hash(HashTableKey* key) {
    return key->Hash();
  }

  static inline uint32_t HashForObject(HashTableKey* key, Object* object) {
    return key->HashForObject(object);
  }

  MUST_USE_RESULT static inline MaybeObject* AsObject(HashTableKey* key) {
    return key->AsObject();
  }

  static const int kPrefixSize = 0;
  static const int kEntrySize = 2;
};


// MapCache.
//
// Maps keys that are a fixed array of symbols to a map.
// Used for canonicalize maps for object literals.
class MapCache: public HashTable<MapCacheShape, HashTableKey*> {
 public:
  // Find cached value for a string key, otherwise return null.
  Object* Lookup(FixedArray* key);
  MUST_USE_RESULT MaybeObject* Put(FixedArray* key, Map* value);
  static inline MapCache* cast(Object* obj);

 private:
  DISALLOW_IMPLICIT_CONSTRUCTORS(MapCache);
};


template <typename Shape, typename Key>
class Dictionary: public HashTable<Shape, Key> {
 public:
  static inline Dictionary<Shape, Key>* cast(Object* obj) {
    return reinterpret_cast<Dictionary<Shape, Key>*>(obj);
  }

  // Returns the value at entry.
  Object* ValueAt(int entry) {
    return this->get(HashTable<Shape, Key>::EntryToIndex(entry)+1);
  }

  // Set the value for entry.
  // Returns false if the put wasn't performed due to property being read only.
  // Returns true on successful put.
  bool ValueAtPut(int entry, Object* value) {
    // Check that this value can actually be written.
    PropertyDetails details = DetailsAt(entry);
    // If a value has not been initilized we allow writing to it even if
    // it is read only (a declared const that has not been initialized).
    if (details.IsReadOnly() && !ValueAt(entry)->IsTheHole()) {
      return false;
    }
    this->set(HashTable<Shape, Key>::EntryToIndex(entry) + 1, value);
    return true;
  }

  // Returns the property details for the property at entry.
  PropertyDetails DetailsAt(int entry) {
    ASSERT(entry >= 0);  // Not found is -1, which is not caught by get().
    return PropertyDetails(
        Smi::cast(this->get(HashTable<Shape, Key>::EntryToIndex(entry) + 2)));
  }

  // Set the details for entry.
  void DetailsAtPut(int entry, PropertyDetails value) {
    this->set(HashTable<Shape, Key>::EntryToIndex(entry) + 2, value.AsSmi());
  }

  // Sorting support
  void CopyValuesTo(FixedArray* elements);

  // Delete a property from the dictionary.
  Object* DeleteProperty(int entry, JSObject::DeleteMode mode);

  // Attempt to shrink the dictionary after deletion of key.
  MUST_USE_RESULT MaybeObject* Shrink(Key key);

  // Returns the number of elements in the dictionary filtering out properties
  // with the specified attributes.
  int NumberOfElementsFilterAttributes(PropertyAttributes filter);

  // Returns the number of enumerable elements in the dictionary.
  int NumberOfEnumElements();

  enum SortMode { UNSORTED, SORTED };
  // Copies keys to preallocated fixed array.
  void CopyKeysTo(FixedArray* storage,
                  PropertyAttributes filter,
                  SortMode sort_mode);
  // Fill in details for properties into storage.
  void CopyKeysTo(FixedArray* storage, int index, SortMode sort_mode);

  // Accessors for next enumeration index.
  void SetNextEnumerationIndex(int index) {
    this->fast_set(this, kNextEnumerationIndexIndex, Smi::FromInt(index));
  }

  int NextEnumerationIndex() {
    return Smi::cast(FixedArray::get(kNextEnumerationIndexIndex))->value();
  }

  // Returns a new array for dictionary usage. Might return Failure.
  MUST_USE_RESULT static MaybeObject* Allocate(int at_least_space_for);

  // Ensure enough space for n additional elements.
  MUST_USE_RESULT MaybeObject* EnsureCapacity(int n, Key key);

#ifdef OBJECT_PRINT
  inline void Print() {
    Print(stdout);
  }
  void Print(FILE* out);
#endif
  // Returns the key (slow).
  Object* SlowReverseLookup(Object* value);

  // Sets the entry to (key, value) pair.
  inline void SetEntry(int entry,
                       Object* key,
                       Object* value);
  inline void SetEntry(int entry,
                       Object* key,
                       Object* value,
                       PropertyDetails details);

  MUST_USE_RESULT MaybeObject* Add(Key key,
                                   Object* value,
                                   PropertyDetails details);

 protected:
  // Generic at put operation.
  MUST_USE_RESULT MaybeObject* AtPut(Key key, Object* value);

  // Add entry to dictionary.
  MUST_USE_RESULT MaybeObject* AddEntry(Key key,
                                        Object* value,
                                        PropertyDetails details,
                                        uint32_t hash);

  // Generate new enumeration indices to avoid enumeration index overflow.
  MUST_USE_RESULT MaybeObject* GenerateNewEnumerationIndices();
  static const int kMaxNumberKeyIndex =
      HashTable<Shape, Key>::kPrefixStartIndex;
  static const int kNextEnumerationIndexIndex = kMaxNumberKeyIndex + 1;
};


class StringDictionaryShape {
 public:
  static inline bool IsMatch(String* key, Object* other);
  static inline uint32_t Hash(String* key);
  static inline uint32_t HashForObject(String* key, Object* object);
  MUST_USE_RESULT static inline MaybeObject* AsObject(String* key);
  static const int kPrefixSize = 2;
  static const int kEntrySize = 3;
  static const bool kIsEnumerable = true;
};


class StringDictionary: public Dictionary<StringDictionaryShape, String*> {
 public:
  static inline StringDictionary* cast(Object* obj) {
    ASSERT(obj->IsDictionary());
    return reinterpret_cast<StringDictionary*>(obj);
  }

  // Copies enumerable keys to preallocated fixed array.
  void CopyEnumKeysTo(FixedArray* storage, FixedArray* sort_array);

  // For transforming properties of a JSObject.
  MUST_USE_RESULT MaybeObject* TransformPropertiesToFastFor(
      JSObject* obj,
      int unused_property_fields);

  // Find entry for key, otherwise return kNotFound. Optimized version of
  // HashTable::FindEntry.
  int FindEntry(String* key);
};


class NumberDictionaryShape {
 public:
  static inline bool IsMatch(uint32_t key, Object* other);
  static inline uint32_t Hash(uint32_t key);
  static inline uint32_t HashForObject(uint32_t key, Object* object);
  MUST_USE_RESULT static inline MaybeObject* AsObject(uint32_t key);
  static const int kPrefixSize = 2;
  static const int kEntrySize = 3;
  static const bool kIsEnumerable = false;
};


class NumberDictionary: public Dictionary<NumberDictionaryShape, uint32_t> {
 public:
  static NumberDictionary* cast(Object* obj) {
    ASSERT(obj->IsDictionary());
    return reinterpret_cast<NumberDictionary*>(obj);
  }

  // Type specific at put (default NONE attributes is used when adding).
  MUST_USE_RESULT MaybeObject* AtNumberPut(uint32_t key, Object* value);
  MUST_USE_RESULT MaybeObject* AddNumberEntry(uint32_t key,
                                              Object* value,
                                              PropertyDetails details);

  // Set an existing entry or add a new one if needed.
  MUST_USE_RESULT MaybeObject* Set(uint32_t key,
                                   Object* value,
                                   PropertyDetails details);

  void UpdateMaxNumberKey(uint32_t key);

  // If slow elements are required we will never go back to fast-case
  // for the elements kept in this dictionary.  We require slow
  // elements if an element has been added at an index larger than
  // kRequiresSlowElementsLimit or set_requires_slow_elements() has been called
  // when defining a getter or setter with a number key.
  inline bool requires_slow_elements();
  inline void set_requires_slow_elements();

  // Get the value of the max number key that has been added to this
  // dictionary.  max_number_key can only be called if
  // requires_slow_elements returns false.
  inline uint32_t max_number_key();

  // Remove all entries were key is a number and (from <= key && key < to).
  void RemoveNumberEntries(uint32_t from, uint32_t to);

  // Bit masks.
  static const int kRequiresSlowElementsMask = 1;
  static const int kRequiresSlowElementsTagSize = 1;
  static const uint32_t kRequiresSlowElementsLimit = (1 << 29) - 1;
};


class ObjectHashTableShape {
 public:
  static inline bool IsMatch(JSReceiver* key, Object* other);
  static inline uint32_t Hash(JSReceiver* key);
  static inline uint32_t HashForObject(JSReceiver* key, Object* object);
  MUST_USE_RESULT static inline MaybeObject* AsObject(JSReceiver* key);
  static const int kPrefixSize = 0;
  static const int kEntrySize = 2;
};


// ObjectHashTable maps keys that are JavaScript objects to object values by
// using the identity hash of the key for hashing purposes.
class ObjectHashTable: public HashTable<ObjectHashTableShape, JSReceiver*> {
 public:
  static inline ObjectHashTable* cast(Object* obj) {
    ASSERT(obj->IsHashTable());
    return reinterpret_cast<ObjectHashTable*>(obj);
  }

  // Looks up the value associated with the given key. The undefined value is
  // returned in case the key is not present.
  Object* Lookup(JSReceiver* key);

  // Adds (or overwrites) the value associated with the given key. Mapping a
  // key to the undefined value causes removal of the whole entry.
  MUST_USE_RESULT MaybeObject* Put(JSReceiver* key, Object* value);

 private:
  friend class MarkCompactCollector;

  void AddEntry(int entry, JSReceiver* key, Object* value);
  void RemoveEntry(int entry, Heap* heap);
  inline void RemoveEntry(int entry);

  // Returns the index to the value of an entry.
  static inline int EntryToValueIndex(int entry) {
    return EntryToIndex(entry) + 1;
  }
};


// JSFunctionResultCache caches results of some JSFunction invocation.
// It is a fixed array with fixed structure:
//   [0]: factory function
//   [1]: finger index
//   [2]: current cache size
//   [3]: dummy field.
// The rest of array are key/value pairs.
class JSFunctionResultCache: public FixedArray {
 public:
  static const int kFactoryIndex = 0;
  static const int kFingerIndex = kFactoryIndex + 1;
  static const int kCacheSizeIndex = kFingerIndex + 1;
  static const int kDummyIndex = kCacheSizeIndex + 1;
  static const int kEntriesIndex = kDummyIndex + 1;

  static const int kEntrySize = 2;  // key + value

  static const int kFactoryOffset = kHeaderSize;
  static const int kFingerOffset = kFactoryOffset + kPointerSize;
  static const int kCacheSizeOffset = kFingerOffset + kPointerSize;

  inline void MakeZeroSize();
  inline void Clear();

  inline int size();
  inline void set_size(int size);
  inline int finger_index();
  inline void set_finger_index(int finger_index);

  // Casting
  static inline JSFunctionResultCache* cast(Object* obj);

#ifdef DEBUG
  void JSFunctionResultCacheVerify();
#endif
};


<<<<<<< HEAD
// This object provides quick access to scope info details for runtime
// routines w/o the need to explicitly create a ScopeInfo object.
class SerializedScopeInfo : public FixedArray {
 public :
  static SerializedScopeInfo* cast(Object* object) {
    ASSERT(object->IsSerializedScopeInfo());
    return reinterpret_cast<SerializedScopeInfo*>(object);
  }

  // Does this scope call eval?
  bool CallsEval();

  // Is this scope a strict mode scope?
  bool IsStrictMode();

  // Return the number of stack slots for code.
  int NumberOfStackSlots();

  // Return the number of context slots for code.
  int NumberOfContextSlots();

  // Return if this has context slots besides MIN_CONTEXT_SLOTS;
  bool HasHeapAllocatedLocals();

  // Lookup support for serialized scope info. Returns the
  // the stack slot index for a given slot name if the slot is
  // present; otherwise returns a value < 0. The name must be a symbol
  // (canonicalized).
  int StackSlotIndex(String* name);

  // Lookup support for serialized scope info. Returns the
  // context slot index for a given slot name if the slot is present; otherwise
  // returns a value < 0. The name must be a symbol (canonicalized).
  // If the slot is present and mode != NULL, sets *mode to the corresponding
  // mode for that variable.
  int ContextSlotIndex(String* name, VariableMode* mode);

  // Lookup support for serialized scope info. Returns the
  // parameter index for a given parameter name if the parameter is present;
  // otherwise returns a value < 0. The name must be a symbol (canonicalized).
  int ParameterIndex(String* name);

  // Lookup support for serialized scope info. Returns the
  // function context slot index if the function name is present (named
  // function expressions, only), otherwise returns a value < 0. The name
  // must be a symbol (canonicalized).
  int FunctionContextSlotIndex(String* name);

  static Handle<SerializedScopeInfo> Create(Scope* scope);

  // Serializes empty scope info.
  static SerializedScopeInfo* Empty();

 private:
  Object** ContextEntriesAddr();

  Object** ParameterEntriesAddr();

  Object** StackSlotEntriesAddr();
};


=======
>>>>>>> 45790924
// The cache for maps used by normalized (dictionary mode) objects.
// Such maps do not have property descriptors, so a typical program
// needs very limited number of distinct normalized maps.
class NormalizedMapCache: public FixedArray {
 public:
  static const int kEntries = 64;

  MUST_USE_RESULT MaybeObject* Get(JSObject* object,
                                   PropertyNormalizationMode mode);

  void Clear();

  // Casting
  static inline NormalizedMapCache* cast(Object* obj);

#ifdef DEBUG
  void NormalizedMapCacheVerify();
#endif
};


// ByteArray represents fixed sized byte arrays.  Used for the relocation info
// that is attached to code objects.
class ByteArray: public FixedArrayBase {
 public:
  inline int Size() { return RoundUp(length() + kHeaderSize, kPointerSize); }

  // Setter and getter.
  inline byte get(int index);
  inline void set(int index, byte value);

  // Treat contents as an int array.
  inline int get_int(int index);

  static int SizeFor(int length) {
    return OBJECT_POINTER_ALIGN(kHeaderSize + length);
  }
  // We use byte arrays for free blocks in the heap.  Given a desired size in
  // bytes that is a multiple of the word size and big enough to hold a byte
  // array, this function returns the number of elements a byte array should
  // have.
  static int LengthFor(int size_in_bytes) {
    ASSERT(IsAligned(size_in_bytes, kPointerSize));
    ASSERT(size_in_bytes >= kHeaderSize);
    return size_in_bytes - kHeaderSize;
  }

  // Returns data start address.
  inline Address GetDataStartAddress();

  // Returns a pointer to the ByteArray object for a given data start address.
  static inline ByteArray* FromDataStartAddress(Address address);

  // Casting.
  static inline ByteArray* cast(Object* obj);

  // Dispatched behavior.
  inline int ByteArraySize() {
    return SizeFor(this->length());
  }
#ifdef OBJECT_PRINT
  inline void ByteArrayPrint() {
    ByteArrayPrint(stdout);
  }
  void ByteArrayPrint(FILE* out);
#endif
#ifdef DEBUG
  void ByteArrayVerify();
#endif

  // Layout description.
  static const int kAlignedSize = OBJECT_POINTER_ALIGN(kHeaderSize);

  // Maximal memory consumption for a single ByteArray.
  static const int kMaxSize = 512 * MB;
  // Maximal length of a single ByteArray.
  static const int kMaxLength = kMaxSize - kHeaderSize;

 private:
  DISALLOW_IMPLICIT_CONSTRUCTORS(ByteArray);
};


// FreeSpace represents fixed sized areas of the heap that are not currently in
// use.  Used by the heap and GC.
class FreeSpace: public HeapObject {
 public:
  // [size]: size of the free space including the header.
  inline int size();
  inline void set_size(int value);

  inline int Size() { return size(); }

  // Casting.
  static inline FreeSpace* cast(Object* obj);

#ifdef OBJECT_PRINT
  inline void FreeSpacePrint() {
    FreeSpacePrint(stdout);
  }
  void FreeSpacePrint(FILE* out);
#endif
#ifdef DEBUG
  void FreeSpaceVerify();
#endif

  // Layout description.
  // Size is smi tagged when it is stored.
  static const int kSizeOffset = HeapObject::kHeaderSize;
  static const int kHeaderSize = kSizeOffset + kPointerSize;

  static const int kAlignedSize = OBJECT_POINTER_ALIGN(kHeaderSize);

  // Maximal size of a single FreeSpace.
  static const int kMaxSize = 512 * MB;

 private:
  DISALLOW_IMPLICIT_CONSTRUCTORS(FreeSpace);
};


// An ExternalArray represents a fixed-size array of primitive values
// which live outside the JavaScript heap. Its subclasses are used to
// implement the CanvasArray types being defined in the WebGL
// specification. As of this writing the first public draft is not yet
// available, but Khronos members can access the draft at:
//   https://cvs.khronos.org/svn/repos/3dweb/trunk/doc/spec/WebGL-spec.html
//
// The semantics of these arrays differ from CanvasPixelArray.
// Out-of-range values passed to the setter are converted via a C
// cast, not clamping. Out-of-range indices cause exceptions to be
// raised rather than being silently ignored.
class ExternalArray: public FixedArrayBase {
 public:
  inline bool is_the_hole(int index) { return false; }

  // [external_pointer]: The pointer to the external memory area backing this
  // external array.
  DECL_ACCESSORS(external_pointer, void)  // Pointer to the data store.

  // Casting.
  static inline ExternalArray* cast(Object* obj);

  // Maximal acceptable length for an external array.
  static const int kMaxLength = 0x3fffffff;

  // ExternalArray headers are not quadword aligned.
  static const int kExternalPointerOffset =
      POINTER_SIZE_ALIGN(FixedArrayBase::kLengthOffset + kPointerSize);
  static const int kHeaderSize = kExternalPointerOffset + kPointerSize;
  static const int kAlignedSize = OBJECT_POINTER_ALIGN(kHeaderSize);

 private:
  DISALLOW_IMPLICIT_CONSTRUCTORS(ExternalArray);
};


// A ExternalPixelArray represents a fixed-size byte array with special
// semantics used for implementing the CanvasPixelArray object. Please see the
// specification at:

// http://www.whatwg.org/specs/web-apps/current-work/
//                      multipage/the-canvas-element.html#canvaspixelarray
// In particular, write access clamps the value written to 0 or 255 if the
// value written is outside this range.
class ExternalPixelArray: public ExternalArray {
 public:
  inline uint8_t* external_pixel_pointer();

  // Setter and getter.
  inline uint8_t get_scalar(int index);
  inline MaybeObject* get(int index);
  inline void set(int index, uint8_t value);

  // This accessor applies the correct conversion from Smi, HeapNumber and
  // undefined and clamps the converted value between 0 and 255.
  Object* SetValue(uint32_t index, Object* value);

  // Casting.
  static inline ExternalPixelArray* cast(Object* obj);

#ifdef OBJECT_PRINT
  inline void ExternalPixelArrayPrint() {
    ExternalPixelArrayPrint(stdout);
  }
  void ExternalPixelArrayPrint(FILE* out);
#endif
#ifdef DEBUG
  void ExternalPixelArrayVerify();
#endif  // DEBUG

 private:
  DISALLOW_IMPLICIT_CONSTRUCTORS(ExternalPixelArray);
};


class ExternalByteArray: public ExternalArray {
 public:
  // Setter and getter.
  inline int8_t get_scalar(int index);
  inline MaybeObject* get(int index);
  inline void set(int index, int8_t value);

  // This accessor applies the correct conversion from Smi, HeapNumber
  // and undefined.
  MaybeObject* SetValue(uint32_t index, Object* value);

  // Casting.
  static inline ExternalByteArray* cast(Object* obj);

#ifdef OBJECT_PRINT
  inline void ExternalByteArrayPrint() {
    ExternalByteArrayPrint(stdout);
  }
  void ExternalByteArrayPrint(FILE* out);
#endif
#ifdef DEBUG
  void ExternalByteArrayVerify();
#endif  // DEBUG

 private:
  DISALLOW_IMPLICIT_CONSTRUCTORS(ExternalByteArray);
};


class ExternalUnsignedByteArray: public ExternalArray {
 public:
  // Setter and getter.
  inline uint8_t get_scalar(int index);
  inline MaybeObject* get(int index);
  inline void set(int index, uint8_t value);

  // This accessor applies the correct conversion from Smi, HeapNumber
  // and undefined.
  MaybeObject* SetValue(uint32_t index, Object* value);

  // Casting.
  static inline ExternalUnsignedByteArray* cast(Object* obj);

#ifdef OBJECT_PRINT
  inline void ExternalUnsignedByteArrayPrint() {
    ExternalUnsignedByteArrayPrint(stdout);
  }
  void ExternalUnsignedByteArrayPrint(FILE* out);
#endif
#ifdef DEBUG
  void ExternalUnsignedByteArrayVerify();
#endif  // DEBUG

 private:
  DISALLOW_IMPLICIT_CONSTRUCTORS(ExternalUnsignedByteArray);
};


class ExternalShortArray: public ExternalArray {
 public:
  // Setter and getter.
  inline int16_t get_scalar(int index);
  inline MaybeObject* get(int index);
  inline void set(int index, int16_t value);

  // This accessor applies the correct conversion from Smi, HeapNumber
  // and undefined.
  MaybeObject* SetValue(uint32_t index, Object* value);

  // Casting.
  static inline ExternalShortArray* cast(Object* obj);

#ifdef OBJECT_PRINT
  inline void ExternalShortArrayPrint() {
    ExternalShortArrayPrint(stdout);
  }
  void ExternalShortArrayPrint(FILE* out);
#endif
#ifdef DEBUG
  void ExternalShortArrayVerify();
#endif  // DEBUG

 private:
  DISALLOW_IMPLICIT_CONSTRUCTORS(ExternalShortArray);
};


class ExternalUnsignedShortArray: public ExternalArray {
 public:
  // Setter and getter.
  inline uint16_t get_scalar(int index);
  inline MaybeObject* get(int index);
  inline void set(int index, uint16_t value);

  // This accessor applies the correct conversion from Smi, HeapNumber
  // and undefined.
  MaybeObject* SetValue(uint32_t index, Object* value);

  // Casting.
  static inline ExternalUnsignedShortArray* cast(Object* obj);

#ifdef OBJECT_PRINT
  inline void ExternalUnsignedShortArrayPrint() {
    ExternalUnsignedShortArrayPrint(stdout);
  }
  void ExternalUnsignedShortArrayPrint(FILE* out);
#endif
#ifdef DEBUG
  void ExternalUnsignedShortArrayVerify();
#endif  // DEBUG

 private:
  DISALLOW_IMPLICIT_CONSTRUCTORS(ExternalUnsignedShortArray);
};


class ExternalIntArray: public ExternalArray {
 public:
  // Setter and getter.
  inline int32_t get_scalar(int index);
  inline MaybeObject* get(int index);
  inline void set(int index, int32_t value);

  // This accessor applies the correct conversion from Smi, HeapNumber
  // and undefined.
  MaybeObject* SetValue(uint32_t index, Object* value);

  // Casting.
  static inline ExternalIntArray* cast(Object* obj);

#ifdef OBJECT_PRINT
  inline void ExternalIntArrayPrint() {
    ExternalIntArrayPrint(stdout);
  }
  void ExternalIntArrayPrint(FILE* out);
#endif
#ifdef DEBUG
  void ExternalIntArrayVerify();
#endif  // DEBUG

 private:
  DISALLOW_IMPLICIT_CONSTRUCTORS(ExternalIntArray);
};


class ExternalUnsignedIntArray: public ExternalArray {
 public:
  // Setter and getter.
  inline uint32_t get_scalar(int index);
  inline MaybeObject* get(int index);
  inline void set(int index, uint32_t value);

  // This accessor applies the correct conversion from Smi, HeapNumber
  // and undefined.
  MaybeObject* SetValue(uint32_t index, Object* value);

  // Casting.
  static inline ExternalUnsignedIntArray* cast(Object* obj);

#ifdef OBJECT_PRINT
  inline void ExternalUnsignedIntArrayPrint() {
    ExternalUnsignedIntArrayPrint(stdout);
  }
  void ExternalUnsignedIntArrayPrint(FILE* out);
#endif
#ifdef DEBUG
  void ExternalUnsignedIntArrayVerify();
#endif  // DEBUG

 private:
  DISALLOW_IMPLICIT_CONSTRUCTORS(ExternalUnsignedIntArray);
};


class ExternalFloatArray: public ExternalArray {
 public:
  // Setter and getter.
  inline float get_scalar(int index);
  inline MaybeObject* get(int index);
  inline void set(int index, float value);

  // This accessor applies the correct conversion from Smi, HeapNumber
  // and undefined.
  MaybeObject* SetValue(uint32_t index, Object* value);

  // Casting.
  static inline ExternalFloatArray* cast(Object* obj);

#ifdef OBJECT_PRINT
  inline void ExternalFloatArrayPrint() {
    ExternalFloatArrayPrint(stdout);
  }
  void ExternalFloatArrayPrint(FILE* out);
#endif
#ifdef DEBUG
  void ExternalFloatArrayVerify();
#endif  // DEBUG

 private:
  DISALLOW_IMPLICIT_CONSTRUCTORS(ExternalFloatArray);
};


class ExternalDoubleArray: public ExternalArray {
 public:
  // Setter and getter.
  inline double get_scalar(int index);
  inline MaybeObject* get(int index);
  inline void set(int index, double value);

  // This accessor applies the correct conversion from Smi, HeapNumber
  // and undefined.
  MaybeObject* SetValue(uint32_t index, Object* value);

  // Casting.
  static inline ExternalDoubleArray* cast(Object* obj);

#ifdef OBJECT_PRINT
  inline void ExternalDoubleArrayPrint() {
    ExternalDoubleArrayPrint(stdout);
  }
  void ExternalDoubleArrayPrint(FILE* out);
#endif  // OBJECT_PRINT
#ifdef DEBUG
  void ExternalDoubleArrayVerify();
#endif  // DEBUG

 private:
  DISALLOW_IMPLICIT_CONSTRUCTORS(ExternalDoubleArray);
};


// DeoptimizationInputData is a fixed array used to hold the deoptimization
// data for code generated by the Hydrogen/Lithium compiler.  It also
// contains information about functions that were inlined.  If N different
// functions were inlined then first N elements of the literal array will
// contain these functions.
//
// It can be empty.
class DeoptimizationInputData: public FixedArray {
 public:
  // Layout description.  Indices in the array.
  static const int kTranslationByteArrayIndex = 0;
  static const int kInlinedFunctionCountIndex = 1;
  static const int kLiteralArrayIndex = 2;
  static const int kOsrAstIdIndex = 3;
  static const int kOsrPcOffsetIndex = 4;
  static const int kFirstDeoptEntryIndex = 5;

  // Offsets of deopt entry elements relative to the start of the entry.
  static const int kAstIdOffset = 0;
  static const int kTranslationIndexOffset = 1;
  static const int kArgumentsStackHeightOffset = 2;
  static const int kDeoptEntrySize = 3;

  // Simple element accessors.
#define DEFINE_ELEMENT_ACCESSORS(name, type)      \
  type* name() {                                  \
    return type::cast(get(k##name##Index));       \
  }                                               \
  void Set##name(type* value) {                   \
    set(k##name##Index, value);                   \
  }

  DEFINE_ELEMENT_ACCESSORS(TranslationByteArray, ByteArray)
  DEFINE_ELEMENT_ACCESSORS(InlinedFunctionCount, Smi)
  DEFINE_ELEMENT_ACCESSORS(LiteralArray, FixedArray)
  DEFINE_ELEMENT_ACCESSORS(OsrAstId, Smi)
  DEFINE_ELEMENT_ACCESSORS(OsrPcOffset, Smi)

  // Unchecked accessor to be used during GC.
  FixedArray* UncheckedLiteralArray() {
    return reinterpret_cast<FixedArray*>(get(kLiteralArrayIndex));
  }

#undef DEFINE_ELEMENT_ACCESSORS

  // Accessors for elements of the ith deoptimization entry.
#define DEFINE_ENTRY_ACCESSORS(name, type)                       \
  type* name(int i) {                                            \
    return type::cast(get(IndexForEntry(i) + k##name##Offset));  \
  }                                                              \
  void Set##name(int i, type* value) {                           \
    set(IndexForEntry(i) + k##name##Offset, value);              \
  }

  DEFINE_ENTRY_ACCESSORS(AstId, Smi)
  DEFINE_ENTRY_ACCESSORS(TranslationIndex, Smi)
  DEFINE_ENTRY_ACCESSORS(ArgumentsStackHeight, Smi)

#undef DEFINE_ENTRY_ACCESSORS

  int DeoptCount() {
    return (length() - kFirstDeoptEntryIndex) / kDeoptEntrySize;
  }

  // Allocates a DeoptimizationInputData.
  MUST_USE_RESULT static MaybeObject* Allocate(int deopt_entry_count,
                                               PretenureFlag pretenure);

  // Casting.
  static inline DeoptimizationInputData* cast(Object* obj);

#ifdef ENABLE_DISASSEMBLER
  void DeoptimizationInputDataPrint(FILE* out);
#endif

 private:
  static int IndexForEntry(int i) {
    return kFirstDeoptEntryIndex + (i * kDeoptEntrySize);
  }

  static int LengthFor(int entry_count) {
    return IndexForEntry(entry_count);
  }
};


// DeoptimizationOutputData is a fixed array used to hold the deoptimization
// data for code generated by the full compiler.
// The format of the these objects is
//   [i * 2]: Ast ID for ith deoptimization.
//   [i * 2 + 1]: PC and state of ith deoptimization
class DeoptimizationOutputData: public FixedArray {
 public:
  int DeoptPoints() { return length() / 2; }
  Smi* AstId(int index) { return Smi::cast(get(index * 2)); }
  void SetAstId(int index, Smi* id) { set(index * 2, id); }
  Smi* PcAndState(int index) { return Smi::cast(get(1 + index * 2)); }
  void SetPcAndState(int index, Smi* offset) { set(1 + index * 2, offset); }

  static int LengthOfFixedArray(int deopt_points) {
    return deopt_points * 2;
  }

  // Allocates a DeoptimizationOutputData.
  MUST_USE_RESULT static MaybeObject* Allocate(int number_of_deopt_points,
                                               PretenureFlag pretenure);

  // Casting.
  static inline DeoptimizationOutputData* cast(Object* obj);

#if defined(OBJECT_PRINT) || defined(ENABLE_DISASSEMBLER)
  void DeoptimizationOutputDataPrint(FILE* out);
#endif
};


class SafepointEntry;


// Code describes objects with on-the-fly generated machine code.
class Code: public HeapObject {
 public:
  // Opaque data type for encapsulating code flags like kind, inline
  // cache state, and arguments count.
  // FLAGS_MIN_VALUE and FLAGS_MAX_VALUE are specified to ensure that
  // enumeration type has correct value range (see Issue 830 for more details).
  enum Flags {
    FLAGS_MIN_VALUE = kMinInt,
    FLAGS_MAX_VALUE = kMaxInt
  };

  enum Kind {
    FUNCTION,
    OPTIMIZED_FUNCTION,
    STUB,
    BUILTIN,
    LOAD_IC,
    KEYED_LOAD_IC,
    CALL_IC,
    KEYED_CALL_IC,
    STORE_IC,
    KEYED_STORE_IC,
    UNARY_OP_IC,
    BINARY_OP_IC,
    COMPARE_IC,
    TO_BOOLEAN_IC,
    // No more than 16 kinds. The value currently encoded in four bits in
    // Flags.

    // Pseudo-kinds.
    REGEXP = BUILTIN,
    FIRST_IC_KIND = LOAD_IC,
    LAST_IC_KIND = TO_BOOLEAN_IC
  };

  enum {
    NUMBER_OF_KINDS = LAST_IC_KIND + 1
  };

  typedef int ExtraICState;

  static const ExtraICState kNoExtraICState = 0;

#ifdef ENABLE_DISASSEMBLER
  // Printing
  static const char* Kind2String(Kind kind);
  static const char* ICState2String(InlineCacheState state);
  static const char* PropertyType2String(PropertyType type);
  static void PrintExtraICState(FILE* out, Kind kind, ExtraICState extra);
  inline void Disassemble(const char* name) {
    Disassemble(name, stdout);
  }
  void Disassemble(const char* name, FILE* out);
#endif  // ENABLE_DISASSEMBLER

  // [instruction_size]: Size of the native instructions
  inline int instruction_size();
  inline void set_instruction_size(int value);

  // [relocation_info]: Code relocation information
  DECL_ACCESSORS(relocation_info, ByteArray)
  void InvalidateRelocation();

  // [deoptimization_data]: Array containing data for deopt.
  DECL_ACCESSORS(deoptimization_data, FixedArray)
<<<<<<< HEAD

  // [code_flushing_candidate]: Field only used during garbage
  // collection to hold code flushing candidates. The contents of this
  // field does not have to be traced during garbage collection since
  // it is only used by the garbage collector itself.
  DECL_ACCESSORS(next_code_flushing_candidate, Object)

=======

  // [code_flushing_candidate]: Field only used during garbage
  // collection to hold code flushing candidates. The contents of this
  // field does not have to be traced during garbage collection since
  // it is only used by the garbage collector itself.
  DECL_ACCESSORS(next_code_flushing_candidate, Object)

>>>>>>> 45790924
  // Unchecked accessors to be used during GC.
  inline ByteArray* unchecked_relocation_info();
  inline FixedArray* unchecked_deoptimization_data();

  inline int relocation_size();

  // [flags]: Various code flags.
  inline Flags flags();
  inline void set_flags(Flags flags);

  // [flags]: Access to specific code flags.
  inline Kind kind();
  inline InlineCacheState ic_state();  // Only valid for IC stubs.
  inline ExtraICState extra_ic_state();  // Only valid for IC stubs.
  inline PropertyType type();  // Only valid for monomorphic IC stubs.
  inline int arguments_count();  // Only valid for call IC stubs.

  // Testers for IC stub kinds.
  inline bool is_inline_cache_stub();
  inline bool is_load_stub() { return kind() == LOAD_IC; }
  inline bool is_keyed_load_stub() { return kind() == KEYED_LOAD_IC; }
  inline bool is_store_stub() { return kind() == STORE_IC; }
  inline bool is_keyed_store_stub() { return kind() == KEYED_STORE_IC; }
  inline bool is_call_stub() { return kind() == CALL_IC; }
  inline bool is_keyed_call_stub() { return kind() == KEYED_CALL_IC; }
  inline bool is_unary_op_stub() { return kind() == UNARY_OP_IC; }
  inline bool is_binary_op_stub() { return kind() == BINARY_OP_IC; }
  inline bool is_compare_ic_stub() { return kind() == COMPARE_IC; }
  inline bool is_to_boolean_ic_stub() { return kind() == TO_BOOLEAN_IC; }

  // [major_key]: For kind STUB or BINARY_OP_IC, the major key.
  inline int major_key();
  inline void set_major_key(int value);

  // For stubs, tells whether they should always exist, so that they can be
  // called from other stubs.
  inline bool is_pregenerated();
  inline void set_is_pregenerated(bool value);

  // [optimizable]: For FUNCTION kind, tells if it is optimizable.
  inline bool optimizable();
  inline void set_optimizable(bool value);

  // [has_deoptimization_support]: For FUNCTION kind, tells if it has
  // deoptimization support.
  inline bool has_deoptimization_support();
  inline void set_has_deoptimization_support(bool value);

  // [has_debug_break_slots]: For FUNCTION kind, tells if it has
  // been compiled with debug break slots.
  inline bool has_debug_break_slots();
  inline void set_has_debug_break_slots(bool value);

  // [allow_osr_at_loop_nesting_level]: For FUNCTION kind, tells for
  // how long the function has been marked for OSR and therefore which
  // level of loop nesting we are willing to do on-stack replacement
  // for.
  inline void set_allow_osr_at_loop_nesting_level(int level);
  inline int allow_osr_at_loop_nesting_level();

  // [stack_slots]: For kind OPTIMIZED_FUNCTION, the number of stack slots
  // reserved in the code prologue.
  inline unsigned stack_slots();
  inline void set_stack_slots(unsigned slots);

  // [safepoint_table_start]: For kind OPTIMIZED_CODE, the offset in
  // the instruction stream where the safepoint table starts.
  inline unsigned safepoint_table_offset();
  inline void set_safepoint_table_offset(unsigned offset);

  // [stack_check_table_start]: For kind FUNCTION, the offset in the
  // instruction stream where the stack check table starts.
  inline unsigned stack_check_table_offset();
  inline void set_stack_check_table_offset(unsigned offset);

  // [check type]: For kind CALL_IC, tells how to check if the
  // receiver is valid for the given call.
  inline CheckType check_type();
  inline void set_check_type(CheckType value);

  // [type-recording unary op type]: For kind UNARY_OP_IC.
  inline byte unary_op_type();
  inline void set_unary_op_type(byte value);

  // [type-recording binary op type]: For kind BINARY_OP_IC.
  inline byte binary_op_type();
  inline void set_binary_op_type(byte value);
  inline byte binary_op_result_type();
  inline void set_binary_op_result_type(byte value);

  // [compare state]: For kind COMPARE_IC, tells what state the stub is in.
  inline byte compare_state();
  inline void set_compare_state(byte value);

  // [to_boolean_foo]: For kind TO_BOOLEAN_IC tells what state the stub is in.
  inline byte to_boolean_state();
  inline void set_to_boolean_state(byte value);

  // For kind STUB, major_key == CallFunction, tells whether there is
  // a function cache in the instruction stream.
  inline bool has_function_cache();
  inline void set_has_function_cache(bool flag);

  // Get the safepoint entry for the given pc.
  SafepointEntry GetSafepointEntry(Address pc);

  // Mark this code object as not having a stack check table.  Assumes kind
  // is FUNCTION.
  void SetNoStackCheckTable();

  // Find the first map in an IC stub.
  Map* FindFirstMap();

  // Flags operations.
  static inline Flags ComputeFlags(
      Kind kind,
      InlineCacheState ic_state = UNINITIALIZED,
      ExtraICState extra_ic_state = kNoExtraICState,
      PropertyType type = NORMAL,
      int argc = -1,
      InlineCacheHolderFlag holder = OWN_MAP);

  static inline Flags ComputeMonomorphicFlags(
      Kind kind,
      PropertyType type,
      ExtraICState extra_ic_state = kNoExtraICState,
      InlineCacheHolderFlag holder = OWN_MAP,
      int argc = -1);

  static inline InlineCacheState ExtractICStateFromFlags(Flags flags);
  static inline PropertyType ExtractTypeFromFlags(Flags flags);
  static inline Kind ExtractKindFromFlags(Flags flags);
  static inline InlineCacheHolderFlag ExtractCacheHolderFromFlags(Flags flags);
  static inline ExtraICState ExtractExtraICStateFromFlags(Flags flags);
  static inline int ExtractArgumentsCountFromFlags(Flags flags);

  static inline Flags RemoveTypeFromFlags(Flags flags);

  // Convert a target address into a code object.
  static inline Code* GetCodeFromTargetAddress(Address address);

  // Convert an entry address into an object.
  static inline Object* GetObjectFromEntryAddress(Address location_of_address);

  // Returns the address of the first instruction.
  inline byte* instruction_start();

  // Returns the address right after the last instruction.
  inline byte* instruction_end();

  // Returns the size of the instructions, padding, and relocation information.
  inline int body_size();

  // Returns the address of the first relocation info (read backwards!).
  inline byte* relocation_start();

  // Code entry point.
  inline byte* entry();

  // Returns true if pc is inside this object's instructions.
  inline bool contains(byte* pc);

  // Relocate the code by delta bytes. Called to signal that this code
  // object has been moved by delta bytes.
  void Relocate(intptr_t delta);

  // Migrate code described by desc.
  void CopyFrom(const CodeDesc& desc);

  // Returns the object size for a given body (used for allocation).
  static int SizeFor(int body_size) {
    ASSERT_SIZE_TAG_ALIGNED(body_size);
    return RoundUp(kHeaderSize + body_size, kCodeAlignment);
  }

  // Calculate the size of the code object to report for log events. This takes
  // the layout of the code object into account.
  int ExecutableSize() {
    // Check that the assumptions about the layout of the code object holds.
    ASSERT_EQ(static_cast<int>(instruction_start() - address()),
              Code::kHeaderSize);
    return instruction_size() + Code::kHeaderSize;
  }

  // Locating source position.
  int SourcePosition(Address pc);
  int SourceStatementPosition(Address pc);

  // Casting.
  static inline Code* cast(Object* obj);

  // Dispatched behavior.
  int CodeSize() { return SizeFor(body_size()); }
  inline void CodeIterateBody(ObjectVisitor* v);

  template<typename StaticVisitor>
  inline void CodeIterateBody(Heap* heap);
#ifdef OBJECT_PRINT
  inline void CodePrint() {
    CodePrint(stdout);
  }
  void CodePrint(FILE* out);
#endif
#ifdef DEBUG
  void CodeVerify();
#endif

  // Max loop nesting marker used to postpose OSR. We don't take loop
  // nesting that is deeper than 5 levels into account.
  static const int kMaxLoopNestingMarker = 6;

  // Layout description.
  static const int kInstructionSizeOffset = HeapObject::kHeaderSize;
  static const int kRelocationInfoOffset = kInstructionSizeOffset + kIntSize;
  static const int kDeoptimizationDataOffset =
      kRelocationInfoOffset + kPointerSize;
  static const int kNextCodeFlushingCandidateOffset =
      kDeoptimizationDataOffset + kPointerSize;
  static const int kFlagsOffset =
      kNextCodeFlushingCandidateOffset + kPointerSize;

  static const int kKindSpecificFlagsOffset = kFlagsOffset + kIntSize;
  static const int kKindSpecificFlagsSize = 2 * kIntSize;

  static const int kHeaderPaddingStart = kKindSpecificFlagsOffset +
      kKindSpecificFlagsSize;

  // Add padding to align the instruction start following right after
  // the Code object header.
  static const int kHeaderSize =
      (kHeaderPaddingStart + kCodeAlignmentMask) & ~kCodeAlignmentMask;

  // Byte offsets within kKindSpecificFlagsOffset.
  static const int kStubMajorKeyOffset = kKindSpecificFlagsOffset;
  static const int kOptimizableOffset = kKindSpecificFlagsOffset;
  static const int kStackSlotsOffset = kKindSpecificFlagsOffset;
  static const int kCheckTypeOffset = kKindSpecificFlagsOffset;

  static const int kUnaryOpTypeOffset = kStubMajorKeyOffset + 1;
  static const int kBinaryOpTypeOffset = kStubMajorKeyOffset + 1;
  static const int kCompareStateOffset = kStubMajorKeyOffset + 1;
  static const int kToBooleanTypeOffset = kStubMajorKeyOffset + 1;
  static const int kHasFunctionCacheOffset = kStubMajorKeyOffset + 1;
<<<<<<< HEAD

  static const int kFullCodeFlags = kOptimizableOffset + 1;
  class FullCodeFlagsHasDeoptimizationSupportField:
      public BitField<bool, 0, 1> {};  // NOLINT
  class FullCodeFlagsHasDebugBreakSlotsField: public BitField<bool, 1, 1> {};

  static const int kBinaryOpReturnTypeOffset = kBinaryOpTypeOffset + 1;

  static const int kAllowOSRAtLoopNestingLevelOffset = kFullCodeFlags + 1;

  static const int kSafepointTableOffsetOffset = kStackSlotsOffset + kIntSize;
  static const int kStackCheckTableOffsetOffset = kStackSlotsOffset + kIntSize;

=======

  static const int kFullCodeFlags = kOptimizableOffset + 1;
  class FullCodeFlagsHasDeoptimizationSupportField:
      public BitField<bool, 0, 1> {};  // NOLINT
  class FullCodeFlagsHasDebugBreakSlotsField: public BitField<bool, 1, 1> {};

  static const int kBinaryOpReturnTypeOffset = kBinaryOpTypeOffset + 1;

  static const int kAllowOSRAtLoopNestingLevelOffset = kFullCodeFlags + 1;

  static const int kSafepointTableOffsetOffset = kStackSlotsOffset + kIntSize;
  static const int kStackCheckTableOffsetOffset = kStackSlotsOffset + kIntSize;

>>>>>>> 45790924
  // Flags layout.  BitField<type, shift, size>.
  class ICStateField: public BitField<InlineCacheState, 0, 3> {};
  class TypeField: public BitField<PropertyType, 3, 4> {};
  class KindField: public BitField<Kind, 7, 4> {};
  class CacheHolderField: public BitField<InlineCacheHolderFlag, 11, 1> {};
  class ExtraICStateField: public BitField<ExtraICState, 12, 2> {};
  class IsPregeneratedField: public BitField<bool, 14, 1> {};

  // Signed field cannot be encoded using the BitField class.
  static const int kArgumentsCountShift = 15;
  static const int kArgumentsCountMask = ~((1 << kArgumentsCountShift) - 1);

  static const int kFlagsNotUsedInLookup =
      TypeField::kMask | CacheHolderField::kMask;

 private:
  DISALLOW_IMPLICIT_CONSTRUCTORS(Code);
};


// All heap objects have a Map that describes their structure.
//  A Map contains information about:
//  - Size information about the object
//  - How to iterate over an object (for garbage collection)
class Map: public HeapObject {
 public:
  // Instance size.
  // Size in bytes or kVariableSizeSentinel if instances do not have
  // a fixed size.
  inline int instance_size();
  inline void set_instance_size(int value);

  // Count of properties allocated in the object.
  inline int inobject_properties();
  inline void set_inobject_properties(int value);

  // Count of property fields pre-allocated in the object when first allocated.
  inline int pre_allocated_property_fields();
  inline void set_pre_allocated_property_fields(int value);

  // Instance type.
  inline InstanceType instance_type();
  inline void set_instance_type(InstanceType value);

  // Tells how many unused property fields are available in the
  // instance (only used for JSObject in fast mode).
  inline int unused_property_fields();
  inline void set_unused_property_fields(int value);

  // Bit field.
  inline byte bit_field();
  inline void set_bit_field(byte value);

  // Bit field 2.
  inline byte bit_field2();
  inline void set_bit_field2(byte value);

  // Bit field 3.
  // TODO(1399): It should be possible to make room for bit_field3 in the map
  // without overloading the instance descriptors field (and storing it in the
  // DescriptorArray when the map has one).
  inline int bit_field3();
  inline void set_bit_field3(int value);

  // Tells whether the object in the prototype property will be used
  // for instances created from this function.  If the prototype
  // property is set to a value that is not a JSObject, the prototype
  // property will not be used to create instances of the function.
  // See ECMA-262, 13.2.2.
  inline void set_non_instance_prototype(bool value);
  inline bool has_non_instance_prototype();

  // Tells whether function has special prototype property. If not, prototype
  // property will not be created when accessed (will return undefined),
  // and construction from this function will not be allowed.
  inline void set_function_with_prototype(bool value);
  inline bool function_with_prototype();

  // Tells whether the instance with this map should be ignored by the
  // __proto__ accessor.
  inline void set_is_hidden_prototype() {
    set_bit_field(bit_field() | (1 << kIsHiddenPrototype));
  }

  inline bool is_hidden_prototype() {
    return ((1 << kIsHiddenPrototype) & bit_field()) != 0;
  }

  // Records and queries whether the instance has a named interceptor.
  inline void set_has_named_interceptor() {
    set_bit_field(bit_field() | (1 << kHasNamedInterceptor));
  }

  inline bool has_named_interceptor() {
    return ((1 << kHasNamedInterceptor) & bit_field()) != 0;
  }

  // Records and queries whether the instance has an indexed interceptor.
  inline void set_has_indexed_interceptor() {
    set_bit_field(bit_field() | (1 << kHasIndexedInterceptor));
  }

  inline bool has_indexed_interceptor() {
    return ((1 << kHasIndexedInterceptor) & bit_field()) != 0;
  }

  // Tells whether the instance is undetectable.
  // An undetectable object is a special class of JSObject: 'typeof' operator
  // returns undefined, ToBoolean returns false. Otherwise it behaves like
  // a normal JS object.  It is useful for implementing undetectable
  // document.all in Firefox & Safari.
  // See https://bugzilla.mozilla.org/show_bug.cgi?id=248549.
  inline void set_is_undetectable() {
    set_bit_field(bit_field() | (1 << kIsUndetectable));
  }

  inline bool is_undetectable() {
    return ((1 << kIsUndetectable) & bit_field()) != 0;
  }

  // Tells whether the instance has a call-as-function handler.
  inline void set_has_instance_call_handler() {
    set_bit_field(bit_field() | (1 << kHasInstanceCallHandler));
  }

  inline bool has_instance_call_handler() {
    return ((1 << kHasInstanceCallHandler) & bit_field()) != 0;
  }

  inline void set_is_extensible(bool value);
  inline bool is_extensible();

  inline void set_elements_kind(ElementsKind elements_kind) {
    ASSERT(elements_kind < kElementsKindCount);
    ASSERT(kElementsKindCount <= (1 << kElementsKindBitCount));
    set_bit_field2((bit_field2() & ~kElementsKindMask) |
        (elements_kind << kElementsKindShift));
    ASSERT(this->elements_kind() == elements_kind);
  }

  inline ElementsKind elements_kind() {
    return static_cast<ElementsKind>(
        (bit_field2() & kElementsKindMask) >> kElementsKindShift);
<<<<<<< HEAD
  }

  // Tells whether the instance has fast elements that are only Smis.
  inline bool has_fast_smi_only_elements() {
    return elements_kind() == FAST_SMI_ONLY_ELEMENTS;
  }

  // Tells whether the instance has fast elements.
  inline bool has_fast_elements() {
    return elements_kind() == FAST_ELEMENTS;
  }

  inline bool has_fast_double_elements() {
    return elements_kind() == FAST_DOUBLE_ELEMENTS;
  }

  inline bool has_non_strict_arguments_elements() {
    return elements_kind() == NON_STRICT_ARGUMENTS_ELEMENTS;
  }

  inline bool has_external_array_elements() {
    ElementsKind kind(elements_kind());
    return kind >= FIRST_EXTERNAL_ARRAY_ELEMENTS_KIND &&
        kind <= LAST_EXTERNAL_ARRAY_ELEMENTS_KIND;
  }

=======
  }

  // Tells whether the instance has fast elements that are only Smis.
  inline bool has_fast_smi_only_elements() {
    return elements_kind() == FAST_SMI_ONLY_ELEMENTS;
  }

  // Tells whether the instance has fast elements.
  inline bool has_fast_elements() {
    return elements_kind() == FAST_ELEMENTS;
  }

  inline bool has_fast_double_elements() {
    return elements_kind() == FAST_DOUBLE_ELEMENTS;
  }

  inline bool has_non_strict_arguments_elements() {
    return elements_kind() == NON_STRICT_ARGUMENTS_ELEMENTS;
  }

  inline bool has_external_array_elements() {
    ElementsKind kind(elements_kind());
    return kind >= FIRST_EXTERNAL_ARRAY_ELEMENTS_KIND &&
        kind <= LAST_EXTERNAL_ARRAY_ELEMENTS_KIND;
  }

>>>>>>> 45790924
  inline bool has_dictionary_elements() {
    return elements_kind() == DICTIONARY_ELEMENTS;
  }

  // Tells whether the map is attached to SharedFunctionInfo
  // (for inobject slack tracking).
  inline void set_attached_to_shared_function_info(bool value);

  inline bool attached_to_shared_function_info();

  // Tells whether the map is shared between objects that may have different
  // behavior. If true, the map should never be modified, instead a clone
  // should be created and modified.
  inline void set_is_shared(bool value);

  inline bool is_shared();

  // Tells whether the instance needs security checks when accessing its
  // properties.
  inline void set_is_access_check_needed(bool access_check_needed);
  inline bool is_access_check_needed();

  // [prototype]: implicit prototype object.
  DECL_ACCESSORS(prototype, Object)

  // [constructor]: points back to the function responsible for this map.
  DECL_ACCESSORS(constructor, Object)

  inline JSFunction* unchecked_constructor();

  // Should only be called by the code that initializes map to set initial valid
  // value of the instance descriptor member.
  inline void init_instance_descriptors();

  // [instance descriptors]: describes the object.
  DECL_ACCESSORS(instance_descriptors, DescriptorArray)

  // Sets the instance descriptor array for the map to be an empty descriptor
  // array.
  inline void clear_instance_descriptors();

  // [stub cache]: contains stubs compiled for this map.
  DECL_ACCESSORS(code_cache, Object)

  // [prototype transitions]: cache of prototype transitions.
  // Prototype transition is a transition that happens
  // when we change object's prototype to a new one.
  // Cache format:
  //    0: finger - index of the first free cell in the cache
  //    1 + 2 * i: prototype
  //    2 + 2 * i: target map
  DECL_ACCESSORS(prototype_transitions, FixedArray)

  inline FixedArray* unchecked_prototype_transitions();

  static const int kProtoTransitionHeaderSize = 1;
  static const int kProtoTransitionNumberOfEntriesOffset = 0;
  static const int kProtoTransitionElementsPerEntry = 2;
  static const int kProtoTransitionPrototypeOffset = 0;
  static const int kProtoTransitionMapOffset = 1;

  inline int NumberOfProtoTransitions() {
    FixedArray* cache = prototype_transitions();
    if (cache->length() == 0) return 0;
    return
        Smi::cast(cache->get(kProtoTransitionNumberOfEntriesOffset))->value();
  }

  inline void SetNumberOfProtoTransitions(int value) {
    FixedArray* cache = prototype_transitions();
    ASSERT(cache->length() != 0);
    cache->set_unchecked(kProtoTransitionNumberOfEntriesOffset,
                         Smi::FromInt(value));
  }

  // Lookup in the map's instance descriptors and fill out the result
  // with the given holder if the name is found. The holder may be
  // NULL when this function is used from the compiler.
  void LookupInDescriptors(JSObject* holder,
                           String* name,
                           LookupResult* result);

  MUST_USE_RESULT MaybeObject* CopyDropDescriptors();

  MUST_USE_RESULT MaybeObject* CopyNormalized(PropertyNormalizationMode mode,
                                              NormalizedMapSharingMode sharing);

  // Returns a copy of the map, with all transitions dropped from the
  // instance descriptors.
  MUST_USE_RESULT MaybeObject* CopyDropTransitions();

  // Returns the property index for name (only valid for FAST MODE).
  int PropertyIndexFor(String* name);

  // Returns the next free property index (only valid for FAST MODE).
  int NextFreePropertyIndex();

  // Returns the number of properties described in instance_descriptors.
  int NumberOfDescribedProperties();

  // Casting.
  static inline Map* cast(Object* obj);

  // Locate an accessor in the instance descriptor.
  AccessorDescriptor* FindAccessor(String* name);

  // Code cache operations.

  // Clears the code cache.
  inline void ClearCodeCache(Heap* heap);

  // Update code cache.
  MUST_USE_RESULT MaybeObject* UpdateCodeCache(String* name, Code* code);

  // Returns the found code or undefined if absent.
  Object* FindInCodeCache(String* name, Code::Flags flags);

  // Returns the non-negative index of the code object if it is in the
  // cache and -1 otherwise.
  int IndexInCodeCache(Object* name, Code* code);

  // Removes a code object from the code cache at the given index.
  void RemoveFromCodeCache(String* name, Code* code, int index);

  // For every transition in this map, makes the transition's
  // target's prototype pointer point back to this map.
  // This is undone in MarkCompactCollector::ClearNonLiveTransitions().
  void CreateBackPointers();

  void CreateOneBackPointer(Map* transition_target);

  // Set all map transitions from this map to dead maps to null.
  // Also, restore the original prototype on the targets of these
  // transitions, so that we do not process this map again while
  // following back pointers.
  void ClearNonLiveTransitions(Heap* heap, Object* real_prototype);

  // Computes a hash value for this map, to be used in HashTables and such.
  int Hash();

  // Compares this map to another to see if they describe equivalent objects.
  // If |mode| is set to CLEAR_INOBJECT_PROPERTIES, |other| is treated as if
  // it had exactly zero inobject properties.
  // The "shared" flags of both this map and |other| are ignored.
  bool EquivalentToForNormalization(Map* other, PropertyNormalizationMode mode);

  // Returns true if this map and |other| describe equivalent objects.
  // The "shared" flags of both this map and |other| are ignored.
  bool EquivalentTo(Map* other) {
    return EquivalentToForNormalization(other, KEEP_INOBJECT_PROPERTIES);
  }
<<<<<<< HEAD

  // Returns the contents of this map's descriptor array for the given string.
  // May return NULL. |safe_to_add_transition| is set to false and NULL
  // is returned if adding transitions is not allowed.
  Object* GetDescriptorContents(String* sentinel_name,
                                bool* safe_to_add_transitions);

  // Returns the map that this map transitions to if its elements_kind
  // is changed to |elements_kind|, or NULL if no such map is cached yet.
  // |safe_to_add_transitions| is set to false if adding transitions is not
  // allowed.
  Map* LookupElementsTransitionMap(ElementsKind elements_kind,
                                   bool* safe_to_add_transition);

  // Adds an entry to this map's descriptor array for a transition to
  // |transitioned_map| when its elements_kind is changed to |elements_kind|.
  MaybeObject* AddElementsTransition(ElementsKind elements_kind,
                                     Map* transitioned_map);
=======
>>>>>>> 45790924

  // Dispatched behavior.
#ifdef OBJECT_PRINT
  inline void MapPrint() {
    MapPrint(stdout);
  }
  void MapPrint(FILE* out);
#endif
#ifdef DEBUG
  void MapVerify();
  void SharedMapVerify();
#endif

  inline int visitor_id();
  inline void set_visitor_id(int visitor_id);

  typedef void (*TraverseCallback)(Map* map, void* data);

  void TraverseTransitionTree(TraverseCallback callback, void* data);

  static const int kMaxCachedPrototypeTransitions = 256;

  Object* GetPrototypeTransition(Object* prototype);

  MaybeObject* PutPrototypeTransition(Object* prototype, Map* map);

  static const int kMaxPreAllocatedPropertyFields = 255;

  // Layout description.
  static const int kInstanceSizesOffset = HeapObject::kHeaderSize;
  static const int kInstanceAttributesOffset = kInstanceSizesOffset + kIntSize;
  static const int kPrototypeOffset = kInstanceAttributesOffset + kIntSize;
  static const int kConstructorOffset = kPrototypeOffset + kPointerSize;
  // Storage for instance descriptors is overloaded to also contain additional
  // map flags when unused (bit_field3). When the map has instance descriptors,
  // the flags are transferred to the instance descriptor array and accessed
  // through an extra indirection.
  // TODO(1399): It should be possible to make room for bit_field3 in the map
  // without overloading the instance descriptors field, but the map is
  // currently perfectly aligned to 32 bytes and extending it at all would
  // double its size.  After the increment GC work lands, this size restriction
  // could be loosened and bit_field3 moved directly back in the map.
  static const int kInstanceDescriptorsOrBitField3Offset =
      kConstructorOffset + kPointerSize;
  static const int kCodeCacheOffset =
      kInstanceDescriptorsOrBitField3Offset + kPointerSize;
  static const int kPrototypeTransitionsOffset =
      kCodeCacheOffset + kPointerSize;
  static const int kPadStart = kPrototypeTransitionsOffset + kPointerSize;
  static const int kSize = MAP_POINTER_ALIGN(kPadStart);

  // Layout of pointer fields. Heap iteration code relies on them
  // being continuously allocated.
  static const int kPointerFieldsBeginOffset = Map::kPrototypeOffset;
  static const int kPointerFieldsEndOffset =
      Map::kPrototypeTransitionsOffset + kPointerSize;

  // Byte offsets within kInstanceSizesOffset.
  static const int kInstanceSizeOffset = kInstanceSizesOffset + 0;
  static const int kInObjectPropertiesByte = 1;
  static const int kInObjectPropertiesOffset =
      kInstanceSizesOffset + kInObjectPropertiesByte;
  static const int kPreAllocatedPropertyFieldsByte = 2;
  static const int kPreAllocatedPropertyFieldsOffset =
      kInstanceSizesOffset + kPreAllocatedPropertyFieldsByte;
  static const int kVisitorIdByte = 3;
  static const int kVisitorIdOffset = kInstanceSizesOffset + kVisitorIdByte;

  // Byte offsets within kInstanceAttributesOffset attributes.
  static const int kInstanceTypeOffset = kInstanceAttributesOffset + 0;
  static const int kUnusedPropertyFieldsOffset = kInstanceAttributesOffset + 1;
  static const int kBitFieldOffset = kInstanceAttributesOffset + 2;
  static const int kBitField2Offset = kInstanceAttributesOffset + 3;

  STATIC_CHECK(kInstanceTypeOffset == Internals::kMapInstanceTypeOffset);

  // Bit positions for bit field.
  static const int kUnused = 0;  // To be used for marking recently used maps.
  static const int kHasNonInstancePrototype = 1;
  static const int kIsHiddenPrototype = 2;
  static const int kHasNamedInterceptor = 3;
  static const int kHasIndexedInterceptor = 4;
  static const int kIsUndetectable = 5;
  static const int kHasInstanceCallHandler = 6;
  static const int kIsAccessCheckNeeded = 7;

  // Bit positions for bit field 2
  static const int kIsExtensible = 0;
  static const int kFunctionWithPrototype = 1;
  static const int kStringWrapperSafeForDefaultValueOf = 2;
  static const int kAttachedToSharedFunctionInfo = 3;
  // No bits can be used after kElementsKindFirstBit, they are all reserved for
  // storing ElementKind.
  static const int kElementsKindShift = 4;
  static const int kElementsKindBitCount = 4;

  // Derived values from bit field 2
  static const int kElementsKindMask = (-1 << kElementsKindShift) &
      ((1 << (kElementsKindShift + kElementsKindBitCount)) - 1);
  static const int8_t kMaximumBitField2FastElementValue = static_cast<int8_t>(
      (FAST_ELEMENTS + 1) << Map::kElementsKindShift) - 1;
  static const int8_t kMaximumBitField2FastSmiOnlyElementValue =
      static_cast<int8_t>((FAST_SMI_ONLY_ELEMENTS + 1) <<
                          Map::kElementsKindShift) - 1;

  // Bit positions for bit field 3
  static const int kIsShared = 0;

  // Layout of the default cache. It holds alternating name and code objects.
  static const int kCodeCacheEntrySize = 2;
  static const int kCodeCacheEntryNameOffset = 0;
  static const int kCodeCacheEntryCodeOffset = 1;

  typedef FixedBodyDescriptor<kPointerFieldsBeginOffset,
                              kPointerFieldsEndOffset,
                              kSize> BodyDescriptor;

 private:
  String* elements_transition_sentinel_name();
  DISALLOW_IMPLICIT_CONSTRUCTORS(Map);
};


// An abstract superclass, a marker class really, for simple structure classes.
// It doesn't carry much functionality but allows struct classes to be
// identified in the type system.
class Struct: public HeapObject {
 public:
  inline void InitializeBody(int object_size);
  static inline Struct* cast(Object* that);
};


// Script describes a script which has been added to the VM.
class Script: public Struct {
 public:
  // Script types.
  enum Type {
    TYPE_NATIVE = 0,
    TYPE_EXTENSION = 1,
    TYPE_NORMAL = 2
  };

  // Script compilation types.
  enum CompilationType {
    COMPILATION_TYPE_HOST = 0,
    COMPILATION_TYPE_EVAL = 1
  };

  // [source]: the script source.
  DECL_ACCESSORS(source, Object)

  // [name]: the script name.
  DECL_ACCESSORS(name, Object)

  // [id]: the script id.
  DECL_ACCESSORS(id, Object)

  // [line_offset]: script line offset in resource from where it was extracted.
  DECL_ACCESSORS(line_offset, Smi)

  // [column_offset]: script column offset in resource from where it was
  // extracted.
  DECL_ACCESSORS(column_offset, Smi)

  // [data]: additional data associated with this script.
  DECL_ACCESSORS(data, Object)

  // [context_data]: context data for the context this script was compiled in.
  DECL_ACCESSORS(context_data, Object)

  // [wrapper]: the wrapper cache.
  DECL_ACCESSORS(wrapper, Foreign)

  // [type]: the script type.
  DECL_ACCESSORS(type, Smi)

  // [compilation]: how the the script was compiled.
  DECL_ACCESSORS(compilation_type, Smi)

  // [line_ends]: FixedArray of line ends positions.
  DECL_ACCESSORS(line_ends, Object)

  // [eval_from_shared]: for eval scripts the shared funcion info for the
  // function from which eval was called.
  DECL_ACCESSORS(eval_from_shared, Object)

  // [eval_from_instructions_offset]: the instruction offset in the code for the
  // function from which eval was called where eval was called.
  DECL_ACCESSORS(eval_from_instructions_offset, Smi)

  static inline Script* cast(Object* obj);

  // If script source is an external string, check that the underlying
  // resource is accessible. Otherwise, always return true.
  inline bool HasValidSource();

#ifdef OBJECT_PRINT
  inline void ScriptPrint() {
    ScriptPrint(stdout);
  }
  void ScriptPrint(FILE* out);
#endif
#ifdef DEBUG
  void ScriptVerify();
#endif

  static const int kSourceOffset = HeapObject::kHeaderSize;
  static const int kNameOffset = kSourceOffset + kPointerSize;
  static const int kLineOffsetOffset = kNameOffset + kPointerSize;
  static const int kColumnOffsetOffset = kLineOffsetOffset + kPointerSize;
  static const int kDataOffset = kColumnOffsetOffset + kPointerSize;
  static const int kContextOffset = kDataOffset + kPointerSize;
  static const int kWrapperOffset = kContextOffset + kPointerSize;
  static const int kTypeOffset = kWrapperOffset + kPointerSize;
  static const int kCompilationTypeOffset = kTypeOffset + kPointerSize;
  static const int kLineEndsOffset = kCompilationTypeOffset + kPointerSize;
  static const int kIdOffset = kLineEndsOffset + kPointerSize;
  static const int kEvalFromSharedOffset = kIdOffset + kPointerSize;
  static const int kEvalFrominstructionsOffsetOffset =
      kEvalFromSharedOffset + kPointerSize;
  static const int kSize = kEvalFrominstructionsOffsetOffset + kPointerSize;

 private:
  DISALLOW_IMPLICIT_CONSTRUCTORS(Script);
};


// List of builtin functions we want to identify to improve code
// generation.
//
// Each entry has a name of a global object property holding an object
// optionally followed by ".prototype", a name of a builtin function
// on the object (the one the id is set for), and a label.
//
// Installation of ids for the selected builtin functions is handled
// by the bootstrapper.
//
// NOTE: Order is important: math functions should be at the end of
// the list and MathFloor should be the first math function.
#define FUNCTIONS_WITH_ID_LIST(V)                   \
  V(Array.prototype, push, ArrayPush)               \
  V(Array.prototype, pop, ArrayPop)                 \
  V(Function.prototype, apply, FunctionApply)       \
  V(String.prototype, charCodeAt, StringCharCodeAt) \
  V(String.prototype, charAt, StringCharAt)         \
  V(String, fromCharCode, StringFromCharCode)       \
  V(Math, floor, MathFloor)                         \
  V(Math, round, MathRound)                         \
  V(Math, ceil, MathCeil)                           \
  V(Math, abs, MathAbs)                             \
  V(Math, log, MathLog)                             \
  V(Math, sin, MathSin)                             \
  V(Math, cos, MathCos)                             \
  V(Math, tan, MathTan)                             \
  V(Math, asin, MathASin)                           \
  V(Math, acos, MathACos)                           \
  V(Math, atan, MathATan)                           \
  V(Math, exp, MathExp)                             \
  V(Math, sqrt, MathSqrt)                           \
  V(Math, pow, MathPow)


enum BuiltinFunctionId {
#define DECLARE_FUNCTION_ID(ignored1, ignore2, name)    \
  k##name,
  FUNCTIONS_WITH_ID_LIST(DECLARE_FUNCTION_ID)
#undef DECLARE_FUNCTION_ID
  // Fake id for a special case of Math.pow. Note, it continues the
  // list of math functions.
  kMathPowHalf,
  kFirstMathFunctionId = kMathFloor
};


// SharedFunctionInfo describes the JSFunction information that can be
// shared by multiple instances of the function.
class SharedFunctionInfo: public HeapObject {
 public:
  // [name]: Function name.
  DECL_ACCESSORS(name, Object)

  // [code]: Function code.
  DECL_ACCESSORS(code, Code)

  // [scope_info]: Scope info.
  DECL_ACCESSORS(scope_info, SerializedScopeInfo)

  // [construct stub]: Code stub for constructing instances of this function.
  DECL_ACCESSORS(construct_stub, Code)

  inline Code* unchecked_code();

  // Returns if this function has been compiled to native code yet.
  inline bool is_compiled();

  // [length]: The function length - usually the number of declared parameters.
  // Use up to 2^30 parameters.
  inline int length();
  inline void set_length(int value);

  // [formal parameter count]: The declared number of parameters.
  inline int formal_parameter_count();
  inline void set_formal_parameter_count(int value);

  // Set the formal parameter count so the function code will be
  // called without using argument adaptor frames.
  inline void DontAdaptArguments();

  // [expected_nof_properties]: Expected number of properties for the function.
  inline int expected_nof_properties();
  inline void set_expected_nof_properties(int value);

  // Inobject slack tracking is the way to reclaim unused inobject space.
  //
  // The instance size is initially determined by adding some slack to
  // expected_nof_properties (to allow for a few extra properties added
  // after the constructor). There is no guarantee that the extra space
  // will not be wasted.
  //
  // Here is the algorithm to reclaim the unused inobject space:
  // - Detect the first constructor call for this SharedFunctionInfo.
  //   When it happens enter the "in progress" state: remember the
  //   constructor's initial_map and install a special construct stub that
  //   counts constructor calls.
  // - While the tracking is in progress create objects filled with
  //   one_pointer_filler_map instead of undefined_value. This way they can be
  //   resized quickly and safely.
  // - Once enough (kGenerousAllocationCount) objects have been created
  //   compute the 'slack' (traverse the map transition tree starting from the
  //   initial_map and find the lowest value of unused_property_fields).
  // - Traverse the transition tree again and decrease the instance size
  //   of every map. Existing objects will resize automatically (they are
  //   filled with one_pointer_filler_map). All further allocations will
  //   use the adjusted instance size.
  // - Decrease expected_nof_properties so that an allocations made from
  //   another context will use the adjusted instance size too.
  // - Exit "in progress" state by clearing the reference to the initial_map
  //   and setting the regular construct stub (generic or inline).
  //
  //  The above is the main event sequence. Some special cases are possible
  //  while the tracking is in progress:
  //
  // - GC occurs.
  //   Check if the initial_map is referenced by any live objects (except this
  //   SharedFunctionInfo). If it is, continue tracking as usual.
  //   If it is not, clear the reference and reset the tracking state. The
  //   tracking will be initiated again on the next constructor call.
  //
  // - The constructor is called from another context.
  //   Immediately complete the tracking, perform all the necessary changes
  //   to maps. This is  necessary because there is no efficient way to track
  //   multiple initial_maps.
  //   Proceed to create an object in the current context (with the adjusted
  //   size).
  //
  // - A different constructor function sharing the same SharedFunctionInfo is
  //   called in the same context. This could be another closure in the same
  //   context, or the first function could have been disposed.
  //   This is handled the same way as the previous case.
  //
  //  Important: inobject slack tracking is not attempted during the snapshot
  //  creation.

  static const int kGenerousAllocationCount = 8;

  // [construction_count]: Counter for constructor calls made during
  // the tracking phase.
  inline int construction_count();
  inline void set_construction_count(int value);

  // [initial_map]: initial map of the first function called as a constructor.
  // Saved for the duration of the tracking phase.
  // This is a weak link (GC resets it to undefined_value if no other live
  // object reference this map).
  DECL_ACCESSORS(initial_map, Object)

  // True if the initial_map is not undefined and the countdown stub is
  // installed.
  inline bool IsInobjectSlackTrackingInProgress();

  // Starts the tracking.
  // Stores the initial map and installs the countdown stub.
  // IsInobjectSlackTrackingInProgress is normally true after this call,
  // except when tracking have not been started (e.g. the map has no unused
  // properties or the snapshot is being built).
  void StartInobjectSlackTracking(Map* map);

  // Completes the tracking.
  // IsInobjectSlackTrackingInProgress is false after this call.
  void CompleteInobjectSlackTracking();

  // Clears the initial_map before the GC marking phase to ensure the reference
  // is weak. IsInobjectSlackTrackingInProgress is false after this call.
  void DetachInitialMap();

  // Restores the link to the initial map after the GC marking phase.
  // IsInobjectSlackTrackingInProgress is true after this call.
  void AttachInitialMap(Map* map);

  // False if there are definitely no live objects created from this function.
  // True if live objects _may_ exist (existence not guaranteed).
  // May go back from true to false after GC.
  DECL_BOOLEAN_ACCESSORS(live_objects_may_exist)

  // [instance class name]: class name for instances.
  DECL_ACCESSORS(instance_class_name, Object)

  // [function data]: This field holds some additional data for function.
  // Currently it either has FunctionTemplateInfo to make benefit the API
  // or Smi identifying a builtin function.
  // In the long run we don't want all functions to have this field but
  // we can fix that when we have a better model for storing hidden data
  // on objects.
  DECL_ACCESSORS(function_data, Object)

  inline bool IsApiFunction();
  inline FunctionTemplateInfo* get_api_func_data();
  inline bool HasBuiltinFunctionId();
  inline BuiltinFunctionId builtin_function_id();

  // [script info]: Script from which the function originates.
  DECL_ACCESSORS(script, Object)

  // [num_literals]: Number of literals used by this function.
  inline int num_literals();
  inline void set_num_literals(int value);

  // [start_position_and_type]: Field used to store both the source code
  // position, whether or not the function is a function expression,
  // and whether or not the function is a toplevel function. The two
  // least significants bit indicates whether the function is an
  // expression and the rest contains the source code position.
  inline int start_position_and_type();
  inline void set_start_position_and_type(int value);

  // [debug info]: Debug information.
  DECL_ACCESSORS(debug_info, Object)

  // [inferred name]: Name inferred from variable or property
  // assignment of this function. Used to facilitate debugging and
  // profiling of JavaScript code written in OO style, where almost
  // all functions are anonymous but are assigned to object
  // properties.
  DECL_ACCESSORS(inferred_name, String)

  // The function's name if it is non-empty, otherwise the inferred name.
  String* DebugName();

  // [inferred name]: Name inferred from variable or property
  // assignment of this function. Used to facilitate debugging and
  // profiling of JavaScript code written in OO style, where almost
  // all functions are anonymous but are assigned to object
  // properties.
  DECL_ACCESSORS(inferred_name, String)

  // The function's name if it is non-empty, otherwise the inferred name.
  String* DebugName();

  // Position of the 'function' token in the script source.
  inline int function_token_position();
  inline void set_function_token_position(int function_token_position);

  // Position of this function in the script source.
  inline int start_position();
  inline void set_start_position(int start_position);

  // End position of this function in the script source.
  inline int end_position();
  inline void set_end_position(int end_position);

  // Is this function a function expression in the source code.
  DECL_BOOLEAN_ACCESSORS(is_expression)

  // Is this function a top-level function (scripts, evals).
  DECL_BOOLEAN_ACCESSORS(is_toplevel)

  // Bit field containing various information collected by the compiler to
  // drive optimization.
  inline int compiler_hints();
  inline void set_compiler_hints(int value);

  // A counter used to determine when to stress the deoptimizer with a
  // deopt.
  inline Smi* deopt_counter();
  inline void set_deopt_counter(Smi* counter);

  // Add information on assignments of the form this.x = ...;
  void SetThisPropertyAssignmentsInfo(
      bool has_only_simple_this_property_assignments,
      FixedArray* this_property_assignments);

  // Clear information on assignments of the form this.x = ...;
  void ClearThisPropertyAssignmentsInfo();

  // Indicate that this function only consists of assignments of the form
  // this.x = y; where y is either a constant or refers to an argument.
  inline bool has_only_simple_this_property_assignments();

  // Indicates if this function can be lazy compiled.
  // This is used to determine if we can safely flush code from a function
  // when doing GC if we expect that the function will no longer be used.
  DECL_BOOLEAN_ACCESSORS(allows_lazy_compilation)

  // Indicates how many full GCs this function has survived with assigned
  // code object. Used to determine when it is relatively safe to flush
  // this code object and replace it with lazy compilation stub.
  // Age is reset when GC notices that the code object is referenced
  // from the stack or compilation cache.
  inline int code_age();
  inline void set_code_age(int age);

  // Indicates whether optimizations have been disabled for this
  // shared function info. If a function is repeatedly optimized or if
  // we cannot optimize the function we disable optimization to avoid
  // spending time attempting to optimize it again.
  DECL_BOOLEAN_ACCESSORS(optimization_disabled)

  // Indicates whether the function is a strict mode function.
  DECL_BOOLEAN_ACCESSORS(strict_mode)

  // False if the function definitely does not allocate an arguments object.
  DECL_BOOLEAN_ACCESSORS(uses_arguments)

  // True if the function has any duplicated parameter names.
  DECL_BOOLEAN_ACCESSORS(has_duplicate_parameters)

  // Indicates whether the function is a native function.
  // These needs special treatment in .call and .apply since
  // null passed as the receiver should not be translated to the
  // global object.
  DECL_BOOLEAN_ACCESSORS(native)

  // Indicates that the function was created by the Function function.
  // Though it's anonymous, toString should treat it as if it had the name
  // "anonymous".  We don't set the name itself so that the system does not
  // see a binding for it.
  DECL_BOOLEAN_ACCESSORS(name_should_print_as_anonymous)

  // Indicates whether the function is a bound function created using
  // the bind function.
  DECL_BOOLEAN_ACCESSORS(bound)

  // Indicates that the function is anonymous (the name field can be set
  // through the API, which does not change this flag).
  DECL_BOOLEAN_ACCESSORS(is_anonymous)

  // Indicates whether or not the code in the shared function support
  // deoptimization.
  inline bool has_deoptimization_support();

  // Enable deoptimization support through recompiled code.
  void EnableDeoptimizationSupport(Code* recompiled);

  // Disable (further) attempted optimization of all functions sharing this
  // shared function info.  The function is the one we actually tried to
  // optimize.
  void DisableOptimization(JSFunction* function);

  // Lookup the bailout ID and ASSERT that it exists in the non-optimized
  // code, returns whether it asserted (i.e., always true if assertions are
  // disabled).
  bool VerifyBailoutId(int id);

  // Check whether a inlined constructor can be generated with the given
  // prototype.
  bool CanGenerateInlineConstructor(Object* prototype);

  // Prevents further attempts to generate inline constructors.
  // To be called if generation failed for any reason.
  void ForbidInlineConstructor();

  // For functions which only contains this property assignments this provides
  // access to the names for the properties assigned.
  DECL_ACCESSORS(this_property_assignments, Object)
  inline int this_property_assignments_count();
  inline void set_this_property_assignments_count(int value);
  String* GetThisPropertyAssignmentName(int index);
  bool IsThisPropertyAssignmentArgument(int index);
  int GetThisPropertyAssignmentArgument(int index);
  Object* GetThisPropertyAssignmentConstant(int index);

  // [source code]: Source code for the function.
  bool HasSourceCode();
  Object* GetSourceCode();

  inline int opt_count();
  inline void set_opt_count(int opt_count);

  // Source size of this function.
  int SourceSize();

  // Calculate the instance size.
  int CalculateInstanceSize();

  // Calculate the number of in-object properties.
  int CalculateInObjectProperties();

  // Dispatched behavior.
  // Set max_length to -1 for unlimited length.
  void SourceCodePrint(StringStream* accumulator, int max_length);
#ifdef OBJECT_PRINT
  inline void SharedFunctionInfoPrint() {
    SharedFunctionInfoPrint(stdout);
  }
  void SharedFunctionInfoPrint(FILE* out);
#endif
#ifdef DEBUG
  void SharedFunctionInfoVerify();
#endif

  // Casting.
  static inline SharedFunctionInfo* cast(Object* obj);

  // Constants.
  static const int kDontAdaptArgumentsSentinel = -1;

  // Layout description.
  // Pointer fields.
  static const int kNameOffset = HeapObject::kHeaderSize;
  static const int kCodeOffset = kNameOffset + kPointerSize;
  static const int kScopeInfoOffset = kCodeOffset + kPointerSize;
  static const int kConstructStubOffset = kScopeInfoOffset + kPointerSize;
  static const int kInstanceClassNameOffset =
      kConstructStubOffset + kPointerSize;
  static const int kFunctionDataOffset =
      kInstanceClassNameOffset + kPointerSize;
  static const int kScriptOffset = kFunctionDataOffset + kPointerSize;
  static const int kDebugInfoOffset = kScriptOffset + kPointerSize;
  static const int kInferredNameOffset = kDebugInfoOffset + kPointerSize;
  static const int kInitialMapOffset =
      kInferredNameOffset + kPointerSize;
  static const int kThisPropertyAssignmentsOffset =
      kInitialMapOffset + kPointerSize;
  static const int kDeoptCounterOffset =
      kThisPropertyAssignmentsOffset + kPointerSize;
#if V8_HOST_ARCH_32_BIT
  // Smi fields.
  static const int kLengthOffset =
      kDeoptCounterOffset + kPointerSize;
  static const int kFormalParameterCountOffset = kLengthOffset + kPointerSize;
  static const int kExpectedNofPropertiesOffset =
      kFormalParameterCountOffset + kPointerSize;
  static const int kNumLiteralsOffset =
      kExpectedNofPropertiesOffset + kPointerSize;
  static const int kStartPositionAndTypeOffset =
      kNumLiteralsOffset + kPointerSize;
  static const int kEndPositionOffset =
      kStartPositionAndTypeOffset + kPointerSize;
  static const int kFunctionTokenPositionOffset =
      kEndPositionOffset + kPointerSize;
  static const int kCompilerHintsOffset =
      kFunctionTokenPositionOffset + kPointerSize;
  static const int kThisPropertyAssignmentsCountOffset =
      kCompilerHintsOffset + kPointerSize;
  static const int kOptCountOffset =
      kThisPropertyAssignmentsCountOffset + kPointerSize;
  // Total size.
  static const int kSize = kOptCountOffset + kPointerSize;
#else
  // The only reason to use smi fields instead of int fields
  // is to allow iteration without maps decoding during
  // garbage collections.
  // To avoid wasting space on 64-bit architectures we use
  // the following trick: we group integer fields into pairs
  // First integer in each pair is shifted left by 1.
  // By doing this we guarantee that LSB of each kPointerSize aligned
  // word is not set and thus this word cannot be treated as pointer
  // to HeapObject during old space traversal.
  static const int kLengthOffset =
      kDeoptCounterOffset + kPointerSize;
  static const int kFormalParameterCountOffset =
      kLengthOffset + kIntSize;

  static const int kExpectedNofPropertiesOffset =
      kFormalParameterCountOffset + kIntSize;
  static const int kNumLiteralsOffset =
      kExpectedNofPropertiesOffset + kIntSize;

  static const int kEndPositionOffset =
      kNumLiteralsOffset + kIntSize;
  static const int kStartPositionAndTypeOffset =
      kEndPositionOffset + kIntSize;

  static const int kFunctionTokenPositionOffset =
      kStartPositionAndTypeOffset + kIntSize;
  static const int kCompilerHintsOffset =
      kFunctionTokenPositionOffset + kIntSize;

  static const int kThisPropertyAssignmentsCountOffset =
      kCompilerHintsOffset + kIntSize;
  static const int kOptCountOffset =
      kThisPropertyAssignmentsCountOffset + kIntSize;

  // Total size.
  static const int kSize = kOptCountOffset + kIntSize;

#endif

  // The construction counter for inobject slack tracking is stored in the
  // most significant byte of compiler_hints which is otherwise unused.
  // Its offset depends on the endian-ness of the architecture.
#if __BYTE_ORDER == __LITTLE_ENDIAN
  static const int kConstructionCountOffset = kCompilerHintsOffset + 3;
#elif __BYTE_ORDER == __BIG_ENDIAN
  static const int kConstructionCountOffset = kCompilerHintsOffset + 0;
#else
#error Unknown byte ordering
#endif

  static const int kAlignedSize = POINTER_SIZE_ALIGN(kSize);

  typedef FixedBodyDescriptor<kNameOffset,
                              kThisPropertyAssignmentsOffset + kPointerSize,
                              kSize> BodyDescriptor;

  // Bit positions in start_position_and_type.
  // The source code start position is in the 30 most significant bits of
  // the start_position_and_type field.
  static const int kIsExpressionBit = 0;
  static const int kIsTopLevelBit   = 1;
  static const int kStartPositionShift = 2;
  static const int kStartPositionMask = ~((1 << kStartPositionShift) - 1);

  // Bit positions in compiler_hints.
  static const int kCodeAgeSize = 3;
  static const int kCodeAgeMask = (1 << kCodeAgeSize) - 1;

  enum CompilerHints {
    kHasOnlySimpleThisPropertyAssignments,
    kAllowLazyCompilation,
    kLiveObjectsMayExist,
    kCodeAgeShift,
    kOptimizationDisabled = kCodeAgeShift + kCodeAgeSize,
    kStrictModeFunction,
    kUsesArguments,
    kHasDuplicateParameters,
    kNative,
    kBoundFunction,
    kIsAnonymous,
    kNameShouldPrintAsAnonymous,
    kCompilerHintsCount  // Pseudo entry
  };

 private:
#if V8_HOST_ARCH_32_BIT
  // On 32 bit platforms, compiler hints is a smi.
  static const int kCompilerHintsSmiTagSize = kSmiTagSize;
  static const int kCompilerHintsSize = kPointerSize;
#else
  // On 64 bit platforms, compiler hints is not a smi, see comment above.
  static const int kCompilerHintsSmiTagSize = 0;
  static const int kCompilerHintsSize = kIntSize;
#endif

  STATIC_ASSERT(SharedFunctionInfo::kCompilerHintsCount <=
                SharedFunctionInfo::kCompilerHintsSize * kBitsPerByte);

 public:
  // Constants for optimizing codegen for strict mode function and
  // native tests.
  // Allows to use byte-widgh instructions.
  static const int kStrictModeBitWithinByte =
      (kStrictModeFunction + kCompilerHintsSmiTagSize) % kBitsPerByte;

  static const int kNativeBitWithinByte =
      (kNative + kCompilerHintsSmiTagSize) % kBitsPerByte;

#if __BYTE_ORDER == __LITTLE_ENDIAN
  static const int kStrictModeByteOffset = kCompilerHintsOffset +
      (kStrictModeFunction + kCompilerHintsSmiTagSize) / kBitsPerByte;
  static const int kNativeByteOffset = kCompilerHintsOffset +
      (kNative + kCompilerHintsSmiTagSize) / kBitsPerByte;
#elif __BYTE_ORDER == __BIG_ENDIAN
  static const int kStrictModeByteOffset = kCompilerHintsOffset +
      (kCompilerHintsSize - 1) -
      ((kStrictModeFunction + kCompilerHintsSmiTagSize) / kBitsPerByte);
  static const int kNativeByteOffset = kCompilerHintsOffset +
      (kCompilerHintsSize - 1) -
      ((kNative + kCompilerHintsSmiTagSize) / kBitsPerByte);
#else
#error Unknown byte ordering
#endif

 private:
  DISALLOW_IMPLICIT_CONSTRUCTORS(SharedFunctionInfo);
};


// JSFunction describes JavaScript functions.
class JSFunction: public JSObject {
 public:
  // [prototype_or_initial_map]:
  DECL_ACCESSORS(prototype_or_initial_map, Object)

  // [shared]: The information about the function that
  // can be shared by instances.
  DECL_ACCESSORS(shared, SharedFunctionInfo)

  inline SharedFunctionInfo* unchecked_shared();

  // [context]: The context for this function.
  inline Context* context();
  inline Object* unchecked_context();
  inline void set_context(Object* context);

  // [code]: The generated code object for this function.  Executed
  // when the function is invoked, e.g. foo() or new foo(). See
  // [[Call]] and [[Construct]] description in ECMA-262, section
  // 8.6.2, page 27.
  inline Code* code();
  inline void set_code(Code* code);
  inline void ReplaceCode(Code* code);

  inline Code* unchecked_code();

  // Tells whether this function is builtin.
  inline bool IsBuiltin();
<<<<<<< HEAD

  // Tells whether or not the function needs arguments adaption.
  inline bool NeedsArgumentsAdaption();

  // Tells whether or not this function has been optimized.
  inline bool IsOptimized();

=======

  // Tells whether or not the function needs arguments adaption.
  inline bool NeedsArgumentsAdaption();

  // Tells whether or not this function has been optimized.
  inline bool IsOptimized();

>>>>>>> 45790924
  // Tells whether or not this function can be optimized.
  inline bool IsOptimizable();

  // Mark this function for lazy recompilation. The function will be
  // recompiled the next time it is executed.
  void MarkForLazyRecompilation();

  // Tells whether or not the function is already marked for lazy
  // recompilation.
  inline bool IsMarkedForLazyRecompilation();

  // Check whether or not this function is inlineable.
  bool IsInlineable();

  // [literals]: Fixed array holding the materialized literals.
  //
  // If the function contains object, regexp or array literals, the
  // literals array prefix contains the object, regexp, and array
  // function to be used when creating these literals.  This is
  // necessary so that we do not dynamically lookup the object, regexp
  // or array functions.  Performing a dynamic lookup, we might end up
  // using the functions from a new context that we should not have
  // access to.
  DECL_ACCESSORS(literals, FixedArray)

  // The initial map for an object created by this constructor.
  inline Map* initial_map();
  inline void set_initial_map(Map* value);
  inline bool has_initial_map();

  // Get and set the prototype property on a JSFunction. If the
  // function has an initial map the prototype is set on the initial
  // map. Otherwise, the prototype is put in the initial map field
  // until an initial map is needed.
  inline bool has_prototype();
  inline bool has_instance_prototype();
  inline Object* prototype();
  inline Object* instance_prototype();
  Object* SetInstancePrototype(Object* value);
  MUST_USE_RESULT MaybeObject* SetPrototype(Object* value);

  // After prototype is removed, it will not be created when accessed, and
  // [[Construct]] from this function will not be allowed.
  Object* RemovePrototype();
  inline bool should_have_prototype();

  // Accessor for this function's initial map's [[class]]
  // property. This is primarily used by ECMA native functions.  This
  // method sets the class_name field of this function's initial map
  // to a given value. It creates an initial map if this function does
  // not have one. Note that this method does not copy the initial map
  // if it has one already, but simply replaces it with the new value.
  // Instances created afterwards will have a map whose [[class]] is
  // set to 'value', but there is no guarantees on instances created
  // before.
  Object* SetInstanceClassName(String* name);

  // Returns if this function has been compiled to native code yet.
  inline bool is_compiled();

  // [next_function_link]: Field for linking functions. This list is treated as
  // a weak list by the GC.
  DECL_ACCESSORS(next_function_link, Object)

  // Prints the name of the function using PrintF.
  inline void PrintName() {
    PrintName(stdout);
  }
  void PrintName(FILE* out);

  // Casting.
  static inline JSFunction* cast(Object* obj);

  // Iterates the objects, including code objects indirectly referenced
  // through pointers to the first instruction in the code object.
  void JSFunctionIterateBody(int object_size, ObjectVisitor* v);

  // Dispatched behavior.
#ifdef OBJECT_PRINT
  inline void JSFunctionPrint() {
    JSFunctionPrint(stdout);
  }
  void JSFunctionPrint(FILE* out);
#endif
#ifdef DEBUG
  void JSFunctionVerify();
#endif

  // Returns the number of allocated literals.
  inline int NumberOfLiterals();
<<<<<<< HEAD

  // Retrieve the global context from a function's literal array.
  static Context* GlobalContextFromLiterals(FixedArray* literals);

=======

  // Retrieve the global context from a function's literal array.
  static Context* GlobalContextFromLiterals(FixedArray* literals);

>>>>>>> 45790924
  // Layout descriptors. The last property (from kNonWeakFieldsEndOffset to
  // kSize) is weak and has special handling during garbage collection.
  static const int kCodeEntryOffset = JSObject::kHeaderSize;
  static const int kPrototypeOrInitialMapOffset =
      kCodeEntryOffset + kPointerSize;
  static const int kSharedFunctionInfoOffset =
      kPrototypeOrInitialMapOffset + kPointerSize;
  static const int kContextOffset = kSharedFunctionInfoOffset + kPointerSize;
  static const int kLiteralsOffset = kContextOffset + kPointerSize;
  static const int kNonWeakFieldsEndOffset = kLiteralsOffset + kPointerSize;
  static const int kNextFunctionLinkOffset = kNonWeakFieldsEndOffset;
  static const int kSize = kNextFunctionLinkOffset + kPointerSize;

  // Layout of the literals array.
  static const int kLiteralsPrefixSize = 1;
  static const int kLiteralGlobalContextIndex = 0;

 private:
  DISALLOW_IMPLICIT_CONSTRUCTORS(JSFunction);
};


// JSGlobalProxy's prototype must be a JSGlobalObject or null,
// and the prototype is hidden. JSGlobalProxy always delegates
// property accesses to its prototype if the prototype is not null.
//
// A JSGlobalProxy can be reinitialized which will preserve its identity.
//
// Accessing a JSGlobalProxy requires security check.

class JSGlobalProxy : public JSObject {
 public:
  // [context]: the owner global context of this global proxy object.
  // It is null value if this object is not used by any context.
  DECL_ACCESSORS(context, Object)

  // Casting.
  static inline JSGlobalProxy* cast(Object* obj);

  // Dispatched behavior.
#ifdef OBJECT_PRINT
  inline void JSGlobalProxyPrint() {
    JSGlobalProxyPrint(stdout);
  }
  void JSGlobalProxyPrint(FILE* out);
#endif
#ifdef DEBUG
  void JSGlobalProxyVerify();
#endif

  // Layout description.
  static const int kContextOffset = JSObject::kHeaderSize;
  static const int kSize = kContextOffset + kPointerSize;

 private:
  DISALLOW_IMPLICIT_CONSTRUCTORS(JSGlobalProxy);
};


// Forward declaration.
class JSBuiltinsObject;
class JSGlobalPropertyCell;

// Common super class for JavaScript global objects and the special
// builtins global objects.
class GlobalObject: public JSObject {
 public:
  // [builtins]: the object holding the runtime routines written in JS.
  DECL_ACCESSORS(builtins, JSBuiltinsObject)

  // [global context]: the global context corresponding to this global object.
  DECL_ACCESSORS(global_context, Context)

  // [global receiver]: the global receiver object of the context
  DECL_ACCESSORS(global_receiver, JSObject)

  // Retrieve the property cell used to store a property.
  JSGlobalPropertyCell* GetPropertyCell(LookupResult* result);

  // This is like GetProperty, but is used when you know the lookup won't fail
  // by throwing an exception.  This is for the debug and builtins global
  // objects, where it is known which properties can be expected to be present
  // on the object.
  Object* GetPropertyNoExceptionThrown(String* key) {
    Object* answer = GetProperty(key)->ToObjectUnchecked();
    return answer;
  }

  // Ensure that the global object has a cell for the given property name.
  MUST_USE_RESULT MaybeObject* EnsurePropertyCell(String* name);

  // Casting.
  static inline GlobalObject* cast(Object* obj);

  // Layout description.
  static const int kBuiltinsOffset = JSObject::kHeaderSize;
  static const int kGlobalContextOffset = kBuiltinsOffset + kPointerSize;
  static const int kGlobalReceiverOffset = kGlobalContextOffset + kPointerSize;
  static const int kHeaderSize = kGlobalReceiverOffset + kPointerSize;

 private:
  DISALLOW_IMPLICIT_CONSTRUCTORS(GlobalObject);
};


// JavaScript global object.
class JSGlobalObject: public GlobalObject {
 public:
  // Casting.
  static inline JSGlobalObject* cast(Object* obj);

  // Dispatched behavior.
#ifdef OBJECT_PRINT
  inline void JSGlobalObjectPrint() {
    JSGlobalObjectPrint(stdout);
  }
  void JSGlobalObjectPrint(FILE* out);
#endif
#ifdef DEBUG
  void JSGlobalObjectVerify();
#endif

  // Layout description.
  static const int kSize = GlobalObject::kHeaderSize;

 private:
  DISALLOW_IMPLICIT_CONSTRUCTORS(JSGlobalObject);
};


// Builtins global object which holds the runtime routines written in
// JavaScript.
class JSBuiltinsObject: public GlobalObject {
 public:
  // Accessors for the runtime routines written in JavaScript.
  inline Object* javascript_builtin(Builtins::JavaScript id);
  inline void set_javascript_builtin(Builtins::JavaScript id, Object* value);

  // Accessors for code of the runtime routines written in JavaScript.
  inline Code* javascript_builtin_code(Builtins::JavaScript id);
  inline void set_javascript_builtin_code(Builtins::JavaScript id, Code* value);

  // Casting.
  static inline JSBuiltinsObject* cast(Object* obj);

  // Dispatched behavior.
#ifdef OBJECT_PRINT
  inline void JSBuiltinsObjectPrint() {
    JSBuiltinsObjectPrint(stdout);
  }
  void JSBuiltinsObjectPrint(FILE* out);
#endif
#ifdef DEBUG
  void JSBuiltinsObjectVerify();
#endif

  // Layout description.  The size of the builtins object includes
  // room for two pointers per runtime routine written in javascript
  // (function and code object).
  static const int kJSBuiltinsCount = Builtins::id_count;
  static const int kJSBuiltinsOffset = GlobalObject::kHeaderSize;
  static const int kJSBuiltinsCodeOffset =
      GlobalObject::kHeaderSize + (kJSBuiltinsCount * kPointerSize);
  static const int kSize =
      kJSBuiltinsCodeOffset + (kJSBuiltinsCount * kPointerSize);

  static int OffsetOfFunctionWithId(Builtins::JavaScript id) {
    return kJSBuiltinsOffset + id * kPointerSize;
  }

  static int OffsetOfCodeWithId(Builtins::JavaScript id) {
    return kJSBuiltinsCodeOffset + id * kPointerSize;
  }

 private:
  DISALLOW_IMPLICIT_CONSTRUCTORS(JSBuiltinsObject);
};


// Representation for JS Wrapper objects, String, Number, Boolean, Date, etc.
class JSValue: public JSObject {
 public:
  // [value]: the object being wrapped.
  DECL_ACCESSORS(value, Object)

  // Casting.
  static inline JSValue* cast(Object* obj);

  // Dispatched behavior.
#ifdef OBJECT_PRINT
  inline void JSValuePrint() {
    JSValuePrint(stdout);
  }
  void JSValuePrint(FILE* out);
#endif
#ifdef DEBUG
  void JSValueVerify();
#endif

  // Layout description.
  static const int kValueOffset = JSObject::kHeaderSize;
  static const int kSize = kValueOffset + kPointerSize;

 private:
  DISALLOW_IMPLICIT_CONSTRUCTORS(JSValue);
};


// Representation of message objects used for error reporting through
// the API. The messages are formatted in JavaScript so this object is
// a real JavaScript object. The information used for formatting the
// error messages are not directly accessible from JavaScript to
// prevent leaking information to user code called during error
// formatting.
class JSMessageObject: public JSObject {
 public:
  // [type]: the type of error message.
  DECL_ACCESSORS(type, String)

  // [arguments]: the arguments for formatting the error message.
  DECL_ACCESSORS(arguments, JSArray)

  // [script]: the script from which the error message originated.
  DECL_ACCESSORS(script, Object)

  // [stack_trace]: the stack trace for this error message.
  DECL_ACCESSORS(stack_trace, Object)

  // [stack_frames]: an array of stack frames for this error object.
  DECL_ACCESSORS(stack_frames, Object)

  // [start_position]: the start position in the script for the error message.
  inline int start_position();
  inline void set_start_position(int value);

  // [end_position]: the end position in the script for the error message.
  inline int end_position();
  inline void set_end_position(int value);

  // Casting.
  static inline JSMessageObject* cast(Object* obj);

  // Dispatched behavior.
#ifdef OBJECT_PRINT
  inline void JSMessageObjectPrint() {
    JSMessageObjectPrint(stdout);
  }
  void JSMessageObjectPrint(FILE* out);
#endif
#ifdef DEBUG
  void JSMessageObjectVerify();
#endif

  // Layout description.
  static const int kTypeOffset = JSObject::kHeaderSize;
  static const int kArgumentsOffset = kTypeOffset + kPointerSize;
  static const int kScriptOffset = kArgumentsOffset + kPointerSize;
  static const int kStackTraceOffset = kScriptOffset + kPointerSize;
  static const int kStackFramesOffset = kStackTraceOffset + kPointerSize;
  static const int kStartPositionOffset = kStackFramesOffset + kPointerSize;
  static const int kEndPositionOffset = kStartPositionOffset + kPointerSize;
  static const int kSize = kEndPositionOffset + kPointerSize;

  typedef FixedBodyDescriptor<HeapObject::kMapOffset,
                              kStackFramesOffset + kPointerSize,
                              kSize> BodyDescriptor;
};


// Regular expressions
// The regular expression holds a single reference to a FixedArray in
// the kDataOffset field.
// The FixedArray contains the following data:
// - tag : type of regexp implementation (not compiled yet, atom or irregexp)
// - reference to the original source string
// - reference to the original flag string
// If it is an atom regexp
// - a reference to a literal string to search for
// If it is an irregexp regexp:
// - a reference to code for ASCII inputs (bytecode or compiled), or a smi
// used for tracking the last usage (used for code flushing).
// - a reference to code for UC16 inputs (bytecode or compiled), or a smi
// used for tracking the last usage (used for code flushing)..
// - max number of registers used by irregexp implementations.
// - number of capture registers (output values) of the regexp.
class JSRegExp: public JSObject {
 public:
  // Meaning of Type:
  // NOT_COMPILED: Initial value. No data has been stored in the JSRegExp yet.
  // ATOM: A simple string to match against using an indexOf operation.
  // IRREGEXP: Compiled with Irregexp.
  // IRREGEXP_NATIVE: Compiled to native code with Irregexp.
  enum Type { NOT_COMPILED, ATOM, IRREGEXP };
  enum Flag { NONE = 0, GLOBAL = 1, IGNORE_CASE = 2, MULTILINE = 4 };

  class Flags {
   public:
    explicit Flags(uint32_t value) : value_(value) { }
    bool is_global() { return (value_ & GLOBAL) != 0; }
    bool is_ignore_case() { return (value_ & IGNORE_CASE) != 0; }
    bool is_multiline() { return (value_ & MULTILINE) != 0; }
    uint32_t value() { return value_; }
   private:
    uint32_t value_;
  };

  DECL_ACCESSORS(data, Object)

  inline Type TypeTag();
  inline int CaptureCount();
  inline Flags GetFlags();
  inline String* Pattern();
  inline Object* DataAt(int index);
  // Set implementation data after the object has been prepared.
  inline void SetDataAt(int index, Object* value);

  // Used during GC when flushing code or setting age.
  inline Object* DataAtUnchecked(int index);
  inline void SetDataAtUnchecked(int index, Object* value, Heap* heap);
  inline Type TypeTagUnchecked();

  static int code_index(bool is_ascii) {
    if (is_ascii) {
      return kIrregexpASCIICodeIndex;
    } else {
      return kIrregexpUC16CodeIndex;
    }
  }

  static int saved_code_index(bool is_ascii) {
    if (is_ascii) {
      return kIrregexpASCIICodeSavedIndex;
    } else {
      return kIrregexpUC16CodeSavedIndex;
    }
  }

  static inline JSRegExp* cast(Object* obj);

  // Dispatched behavior.
#ifdef DEBUG
  void JSRegExpVerify();
#endif

  static const int kDataOffset = JSObject::kHeaderSize;
  static const int kSize = kDataOffset + kPointerSize;

  // Indices in the data array.
  static const int kTagIndex = 0;
  static const int kSourceIndex = kTagIndex + 1;
  static const int kFlagsIndex = kSourceIndex + 1;
  static const int kDataIndex = kFlagsIndex + 1;
  // The data fields are used in different ways depending on the
  // value of the tag.
  // Atom regexps (literal strings).
  static const int kAtomPatternIndex = kDataIndex;

  static const int kAtomDataSize = kAtomPatternIndex + 1;

  // Irregexp compiled code or bytecode for ASCII. If compilation
  // fails, this fields hold an exception object that should be
  // thrown if the regexp is used again.
  static const int kIrregexpASCIICodeIndex = kDataIndex;
  // Irregexp compiled code or bytecode for UC16.  If compilation
  // fails, this fields hold an exception object that should be
  // thrown if the regexp is used again.
  static const int kIrregexpUC16CodeIndex = kDataIndex + 1;

  // Saved instance of Irregexp compiled code or bytecode for ASCII that
  // is a potential candidate for flushing.
  static const int kIrregexpASCIICodeSavedIndex = kDataIndex + 2;
  // Saved instance of Irregexp compiled code or bytecode for UC16 that is
  // a potential candidate for flushing.
  static const int kIrregexpUC16CodeSavedIndex = kDataIndex + 3;

  // Maximal number of registers used by either ASCII or UC16.
  // Only used to check that there is enough stack space
  static const int kIrregexpMaxRegisterCountIndex = kDataIndex + 4;
  // Number of captures in the compiled regexp.
  static const int kIrregexpCaptureCountIndex = kDataIndex + 5;

  static const int kIrregexpDataSize = kIrregexpCaptureCountIndex + 1;

  // Offsets directly into the data fixed array.
  static const int kDataTagOffset =
      FixedArray::kHeaderSize + kTagIndex * kPointerSize;
  static const int kDataAsciiCodeOffset =
      FixedArray::kHeaderSize + kIrregexpASCIICodeIndex * kPointerSize;
  static const int kDataUC16CodeOffset =
      FixedArray::kHeaderSize + kIrregexpUC16CodeIndex * kPointerSize;
  static const int kIrregexpCaptureCountOffset =
      FixedArray::kHeaderSize + kIrregexpCaptureCountIndex * kPointerSize;

  // In-object fields.
  static const int kSourceFieldIndex = 0;
  static const int kGlobalFieldIndex = 1;
  static const int kIgnoreCaseFieldIndex = 2;
  static const int kMultilineFieldIndex = 3;
  static const int kLastIndexFieldIndex = 4;
  static const int kInObjectFieldCount = 5;

  // The uninitialized value for a regexp code object.
  static const int kUninitializedValue = -1;

  // The compilation error value for the regexp code object. The real error
  // object is in the saved code field.
  static const int kCompilationErrorValue = -2;

  // When we store the sweep generation at which we moved the code from the
  // code index to the saved code index we mask it of to be in the [0:255]
  // range.
  static const int kCodeAgeMask = 0xff;
};


class CompilationCacheShape {
 public:
  static inline bool IsMatch(HashTableKey* key, Object* value) {
    return key->IsMatch(value);
  }

  static inline uint32_t Hash(HashTableKey* key) {
    return key->Hash();
  }

  static inline uint32_t HashForObject(HashTableKey* key, Object* object) {
    return key->HashForObject(object);
  }

  MUST_USE_RESULT static MaybeObject* AsObject(HashTableKey* key) {
    return key->AsObject();
  }

  static const int kPrefixSize = 0;
  static const int kEntrySize = 2;
};


class CompilationCacheTable: public HashTable<CompilationCacheShape,
                                              HashTableKey*> {
 public:
  // Find cached value for a string key, otherwise return null.
  Object* Lookup(String* src);
  Object* LookupEval(String* src, Context* context, StrictModeFlag strict_mode);
  Object* LookupRegExp(String* source, JSRegExp::Flags flags);
  MaybeObject* Put(String* src, Object* value);
  MaybeObject* PutEval(String* src,
                       Context* context,
                       SharedFunctionInfo* value);
  MaybeObject* PutRegExp(String* src, JSRegExp::Flags flags, FixedArray* value);

  // Remove given value from cache.
  void Remove(Object* value);

  static inline CompilationCacheTable* cast(Object* obj);

 private:
  DISALLOW_IMPLICIT_CONSTRUCTORS(CompilationCacheTable);
};


class CodeCache: public Struct {
 public:
  DECL_ACCESSORS(default_cache, FixedArray)
  DECL_ACCESSORS(normal_type_cache, Object)

  // Add the code object to the cache.
  MUST_USE_RESULT MaybeObject* Update(String* name, Code* code);

  // Lookup code object in the cache. Returns code object if found and undefined
  // if not.
  Object* Lookup(String* name, Code::Flags flags);

  // Get the internal index of a code object in the cache. Returns -1 if the
  // code object is not in that cache. This index can be used to later call
  // RemoveByIndex. The cache cannot be modified between a call to GetIndex and
  // RemoveByIndex.
  int GetIndex(Object* name, Code* code);

  // Remove an object from the cache with the provided internal index.
  void RemoveByIndex(Object* name, Code* code, int index);

  static inline CodeCache* cast(Object* obj);

#ifdef OBJECT_PRINT
  inline void CodeCachePrint() {
    CodeCachePrint(stdout);
  }
  void CodeCachePrint(FILE* out);
#endif
#ifdef DEBUG
  void CodeCacheVerify();
#endif

  static const int kDefaultCacheOffset = HeapObject::kHeaderSize;
  static const int kNormalTypeCacheOffset =
      kDefaultCacheOffset + kPointerSize;
  static const int kSize = kNormalTypeCacheOffset + kPointerSize;

 private:
  MUST_USE_RESULT MaybeObject* UpdateDefaultCache(String* name, Code* code);
  MUST_USE_RESULT MaybeObject* UpdateNormalTypeCache(String* name, Code* code);
  Object* LookupDefaultCache(String* name, Code::Flags flags);
  Object* LookupNormalTypeCache(String* name, Code::Flags flags);

  // Code cache layout of the default cache. Elements are alternating name and
  // code objects for non normal load/store/call IC's.
  static const int kCodeCacheEntrySize = 2;
  static const int kCodeCacheEntryNameOffset = 0;
  static const int kCodeCacheEntryCodeOffset = 1;

  DISALLOW_IMPLICIT_CONSTRUCTORS(CodeCache);
};


class CodeCacheHashTableShape {
 public:
  static inline bool IsMatch(HashTableKey* key, Object* value) {
    return key->IsMatch(value);
  }

  static inline uint32_t Hash(HashTableKey* key) {
    return key->Hash();
  }

  static inline uint32_t HashForObject(HashTableKey* key, Object* object) {
    return key->HashForObject(object);
  }

  MUST_USE_RESULT static MaybeObject* AsObject(HashTableKey* key) {
    return key->AsObject();
  }

  static const int kPrefixSize = 0;
  static const int kEntrySize = 2;
};


class CodeCacheHashTable: public HashTable<CodeCacheHashTableShape,
                                           HashTableKey*> {
 public:
  Object* Lookup(String* name, Code::Flags flags);
  MUST_USE_RESULT MaybeObject* Put(String* name, Code* code);

  int GetIndex(String* name, Code::Flags flags);
  void RemoveByIndex(int index);

  static inline CodeCacheHashTable* cast(Object* obj);

  // Initial size of the fixed array backing the hash table.
  static const int kInitialSize = 64;

 private:
  DISALLOW_IMPLICIT_CONSTRUCTORS(CodeCacheHashTable);
};


class PolymorphicCodeCache: public Struct {
 public:
  DECL_ACCESSORS(cache, Object)

  MUST_USE_RESULT MaybeObject* Update(MapList* maps,
                                      Code::Flags flags,
                                      Code* code);
  Object* Lookup(MapList* maps, Code::Flags flags);

  static inline PolymorphicCodeCache* cast(Object* obj);

#ifdef OBJECT_PRINT
  inline void PolymorphicCodeCachePrint() {
    PolymorphicCodeCachePrint(stdout);
  }
  void PolymorphicCodeCachePrint(FILE* out);
#endif
#ifdef DEBUG
  void PolymorphicCodeCacheVerify();
#endif

  static const int kCacheOffset = HeapObject::kHeaderSize;
  static const int kSize = kCacheOffset + kPointerSize;

 private:
  DISALLOW_IMPLICIT_CONSTRUCTORS(PolymorphicCodeCache);
};


class PolymorphicCodeCacheHashTable
    : public HashTable<CodeCacheHashTableShape, HashTableKey*> {
 public:
  Object* Lookup(MapList* maps, int code_kind);
  MUST_USE_RESULT MaybeObject* Put(MapList* maps, int code_kind, Code* code);

  static inline PolymorphicCodeCacheHashTable* cast(Object* obj);

  static const int kInitialSize = 64;
 private:
  DISALLOW_IMPLICIT_CONSTRUCTORS(PolymorphicCodeCacheHashTable);
};


enum AllowNullsFlag {ALLOW_NULLS, DISALLOW_NULLS};
enum RobustnessFlag {ROBUST_STRING_TRAVERSAL, FAST_STRING_TRAVERSAL};


class StringHasher {
 public:
  explicit inline StringHasher(int length);

  // Returns true if the hash of this string can be computed without
  // looking at the contents.
  inline bool has_trivial_hash();

  // Add a character to the hash and update the array index calculation.
  inline void AddCharacter(uc32 c);

  // Adds a character to the hash but does not update the array index
  // calculation.  This can only be called when it has been verified
  // that the input is not an array index.
  inline void AddCharacterNoIndex(uc32 c);

  // Returns the value to store in the hash field of a string with
  // the given length and contents.
  uint32_t GetHashField();

  // Returns true if the characters seen so far make up a legal array
  // index.
  bool is_array_index() { return is_array_index_; }

  bool is_valid() { return is_valid_; }

  void invalidate() { is_valid_ = false; }

  // Calculated hash value for a string consisting of 1 to
  // String::kMaxArrayIndexSize digits with no leading zeros (except "0").
  // value is represented decimal value.
  static uint32_t MakeArrayIndexHash(uint32_t value, int length);

 private:
  uint32_t array_index() {
    ASSERT(is_array_index());
    return array_index_;
  }

  inline uint32_t GetHash();

  int length_;
  uint32_t raw_running_hash_;
  uint32_t array_index_;
  bool is_array_index_;
  bool is_first_char_;
  bool is_valid_;
  friend class TwoCharHashTableKey;
};


// Calculates string hash.
template <typename schar>
inline uint32_t HashSequentialString(const schar* chars, int length);


// The characteristics of a string are stored in its map.  Retrieving these
// few bits of information is moderately expensive, involving two memory
// loads where the second is dependent on the first.  To improve efficiency
// the shape of the string is given its own class so that it can be retrieved
// once and used for several string operations.  A StringShape is small enough
// to be passed by value and is immutable, but be aware that flattening a
// string can potentially alter its shape.  Also be aware that a GC caused by
// something else can alter the shape of a string due to ConsString
// shortcutting.  Keeping these restrictions in mind has proven to be error-
// prone and so we no longer put StringShapes in variables unless there is a
// concrete performance benefit at that particular point in the code.
class StringShape BASE_EMBEDDED {
 public:
  inline explicit StringShape(String* s);
  inline explicit StringShape(Map* s);
  inline explicit StringShape(InstanceType t);
  inline bool IsSequential();
  inline bool IsExternal();
  inline bool IsCons();
  inline bool IsSliced();
  inline bool IsIndirect();
  inline bool IsExternalAscii();
  inline bool IsExternalTwoByte();
  inline bool IsSequentialAscii();
  inline bool IsSequentialTwoByte();
  inline bool IsSymbol();
  inline StringRepresentationTag representation_tag();
  inline uint32_t encoding_tag();
  inline uint32_t full_representation_tag();
  inline uint32_t size_tag();
#ifdef DEBUG
  inline uint32_t type() { return type_; }
  inline void invalidate() { valid_ = false; }
  inline bool valid() { return valid_; }
#else
  inline void invalidate() { }
#endif

 private:
  uint32_t type_;
#ifdef DEBUG
  inline void set_valid() { valid_ = true; }
  bool valid_;
#else
  inline void set_valid() { }
#endif
};


// The String abstract class captures JavaScript string values:
//
// Ecma-262:
//  4.3.16 String Value
//    A string value is a member of the type String and is a finite
//    ordered sequence of zero or more 16-bit unsigned integer values.
//
// All string values have a length field.
class String: public HeapObject {
 public:
  // Representation of the flat content of a String.
  // A non-flat string doesn't have flat content.
  // A flat string has content that's encoded as a sequence of either
  // ASCII chars or two-byte UC16.
  // Returned by String::GetFlatContent().
  class FlatContent {
   public:
    // Returns true if the string is flat and this structure contains content.
    bool IsFlat() { return state_ != NON_FLAT; }
    // Returns true if the structure contains ASCII content.
    bool IsAscii() { return state_ == ASCII; }
    // Returns true if the structure contains two-byte content.
    bool IsTwoByte() { return state_ == TWO_BYTE; }

    // Return the ASCII content of the string. Only use if IsAscii() returns
    // true.
    Vector<const char> ToAsciiVector() {
      ASSERT_EQ(ASCII, state_);
      return Vector<const char>::cast(buffer_);
    }
    // Return the two-byte content of the string. Only use if IsTwoByte()
    // returns true.
    Vector<const uc16> ToUC16Vector() {
      ASSERT_EQ(TWO_BYTE, state_);
      return Vector<const uc16>::cast(buffer_);
    }

   private:
    enum State { NON_FLAT, ASCII, TWO_BYTE };

    // Constructors only used by String::GetFlatContent().
    explicit FlatContent(Vector<const char> chars)
        : buffer_(Vector<const byte>::cast(chars)),
          state_(ASCII) { }
    explicit FlatContent(Vector<const uc16> chars)
        : buffer_(Vector<const byte>::cast(chars)),
          state_(TWO_BYTE) { }
    FlatContent() : buffer_(), state_(NON_FLAT) { }

    Vector<const byte> buffer_;
    State state_;

    friend class String;
  };

  // Get and set the length of the string.
  inline int length();
  inline void set_length(int value);

  // Get and set the hash field of the string.
  inline uint32_t hash_field();
  inline void set_hash_field(uint32_t value);

  // Returns whether this string has only ASCII chars, i.e. all of them can
  // be ASCII encoded.  This might be the case even if the string is
  // two-byte.  Such strings may appear when the embedder prefers
  // two-byte external representations even for ASCII data.
  inline bool IsAsciiRepresentation();
  inline bool IsTwoByteRepresentation();

  // Cons and slices have an encoding flag that may not represent the actual
  // encoding of the underlying string.  This is taken into account here.
  // Requires: this->IsFlat()
  inline bool IsAsciiRepresentationUnderneath();
  inline bool IsTwoByteRepresentationUnderneath();

  // NOTE: this should be considered only a hint.  False negatives are
  // possible.
  inline bool HasOnlyAsciiChars();

  // Get and set individual two byte chars in the string.
  inline void Set(int index, uint16_t value);
  // Get individual two byte char in the string.  Repeated calls
  // to this method are not efficient unless the string is flat.
  inline uint16_t Get(int index);

  // Try to flatten the string.  Checks first inline to see if it is
  // necessary.  Does nothing if the string is not a cons string.
  // Flattening allocates a sequential string with the same data as
  // the given string and mutates the cons string to a degenerate
  // form, where the first component is the new sequential string and
  // the second component is the empty string.  If allocation fails,
  // this function returns a failure.  If flattening succeeds, this
  // function returns the sequential string that is now the first
  // component of the cons string.
  //
  // Degenerate cons strings are handled specially by the garbage
  // collector (see IsShortcutCandidate).
  //
  // Use FlattenString from Handles.cc to flatten even in case an
  // allocation failure happens.
  inline MaybeObject* TryFlatten(PretenureFlag pretenure = NOT_TENURED);

  // Convenience function.  Has exactly the same behavior as
  // TryFlatten(), except in the case of failure returns the original
  // string.
  inline String* TryFlattenGetString(PretenureFlag pretenure = NOT_TENURED);

  // Tries to return the content of a flat string as a structure holding either
  // a flat vector of char or of uc16.
  // If the string isn't flat, and therefore doesn't have flat content, the
  // returned structure will report so, and can't provide a vector of either
  // kind.
  FlatContent GetFlatContent();

  // Returns the parent of a sliced string or first part of a flat cons string.
  // Requires: StringShape(this).IsIndirect() && this->IsFlat()
  inline String* GetUnderlying();

  // Mark the string as an undetectable object. It only applies to
  // ascii and two byte string types.
  bool MarkAsUndetectable();

  // Return a substring.
  MUST_USE_RESULT MaybeObject* SubString(int from,
                                         int to,
                                         PretenureFlag pretenure = NOT_TENURED);

  // String equality operations.
  inline bool Equals(String* other);
  bool IsEqualTo(Vector<const char> str);
  bool IsAsciiEqualTo(Vector<const char> str);
  bool IsTwoByteEqualTo(Vector<const uc16> str);

  // Return a UTF8 representation of the string.  The string is null
  // terminated but may optionally contain nulls.  Length is returned
  // in length_output if length_output is not a null pointer  The string
  // should be nearly flat, otherwise the performance of this method may
  // be very slow (quadratic in the length).  Setting robustness_flag to
  // ROBUST_STRING_TRAVERSAL invokes behaviour that is robust  This means it
  // handles unexpected data without causing assert failures and it does not
  // do any heap allocations.  This is useful when printing stack traces.
  SmartArrayPointer<char> ToCString(AllowNullsFlag allow_nulls,
                                    RobustnessFlag robustness_flag,
                                    int offset,
                                    int length,
                                    int* length_output = 0);
  SmartArrayPointer<char> ToCString(
      AllowNullsFlag allow_nulls = DISALLOW_NULLS,
      RobustnessFlag robustness_flag = FAST_STRING_TRAVERSAL,
      int* length_output = 0);

  int Utf8Length();

  // Return a 16 bit Unicode representation of the string.
  // The string should be nearly flat, otherwise the performance of
  // of this method may be very bad.  Setting robustness_flag to
  // ROBUST_STRING_TRAVERSAL invokes behaviour that is robust  This means it
  // handles unexpected data without causing assert failures and it does not
  // do any heap allocations.  This is useful when printing stack traces.
  SmartArrayPointer<uc16> ToWideCString(
      RobustnessFlag robustness_flag = FAST_STRING_TRAVERSAL);

  // Tells whether the hash code has been computed.
  inline bool HasHashCode();

  // Returns a hash value used for the property table
  inline uint32_t Hash();

  static uint32_t ComputeHashField(unibrow::CharacterStream* buffer,
                                   int length);

  static bool ComputeArrayIndex(unibrow::CharacterStream* buffer,
                                uint32_t* index,
                                int length);

  // Externalization.
  bool MakeExternal(v8::String::ExternalStringResource* resource);
  bool MakeExternal(v8::String::ExternalAsciiStringResource* resource);

  // Conversion.
  inline bool AsArrayIndex(uint32_t* index);

  // Casting.
  static inline String* cast(Object* obj);

  void PrintOn(FILE* out);

  // For use during stack traces.  Performs rudimentary sanity check.
  bool LooksValid();

  // Dispatched behavior.
  void StringShortPrint(StringStream* accumulator);
#ifdef OBJECT_PRINT
  inline void StringPrint() {
    StringPrint(stdout);
  }
  void StringPrint(FILE* out);

  char* ToAsciiArray();
#endif
#ifdef DEBUG
  void StringVerify();
#endif
  inline bool IsFlat();

  // Layout description.
  static const int kLengthOffset = HeapObject::kHeaderSize;
  static const int kHashFieldOffset = kLengthOffset + kPointerSize;
  static const int kSize = kHashFieldOffset + kPointerSize;

  // Maximum number of characters to consider when trying to convert a string
  // value into an array index.
  static const int kMaxArrayIndexSize = 10;

  // Max ascii char code.
  static const int kMaxAsciiCharCode = unibrow::Utf8::kMaxOneByteChar;
  static const unsigned kMaxAsciiCharCodeU = unibrow::Utf8::kMaxOneByteChar;
  static const int kMaxUC16CharCode = 0xffff;

  // Minimum length for a cons string.
  static const int kMinNonFlatLength = 13;

  // Mask constant for checking if a string has a computed hash code
  // and if it is an array index.  The least significant bit indicates
  // whether a hash code has been computed.  If the hash code has been
  // computed the 2nd bit tells whether the string can be used as an
  // array index.
  static const int kHashNotComputedMask = 1;
  static const int kIsNotArrayIndexMask = 1 << 1;
  static const int kNofHashBitFields = 2;

  // Shift constant retrieving hash code from hash field.
  static const int kHashShift = kNofHashBitFields;

  // Array index strings this short can keep their index in the hash
  // field.
  static const int kMaxCachedArrayIndexLength = 7;

  // For strings which are array indexes the hash value has the string length
  // mixed into the hash, mainly to avoid a hash value of zero which would be
  // the case for the string '0'. 24 bits are used for the array index value.
  static const int kArrayIndexValueBits = 24;
  static const int kArrayIndexLengthBits =
      kBitsPerInt - kArrayIndexValueBits - kNofHashBitFields;

  STATIC_CHECK((kArrayIndexLengthBits > 0));
  STATIC_CHECK(kMaxArrayIndexSize < (1 << kArrayIndexLengthBits));

  static const int kArrayIndexHashLengthShift =
      kArrayIndexValueBits + kNofHashBitFields;

  static const int kArrayIndexHashMask = (1 << kArrayIndexHashLengthShift) - 1;

  static const int kArrayIndexValueMask =
      ((1 << kArrayIndexValueBits) - 1) << kHashShift;

  // Check that kMaxCachedArrayIndexLength + 1 is a power of two so we
  // could use a mask to test if the length of string is less than or equal to
  // kMaxCachedArrayIndexLength.
  STATIC_CHECK(IS_POWER_OF_TWO(kMaxCachedArrayIndexLength + 1));

  static const int kContainsCachedArrayIndexMask =
      (~kMaxCachedArrayIndexLength << kArrayIndexHashLengthShift) |
      kIsNotArrayIndexMask;

  // Value of empty hash field indicating that the hash is not computed.
  static const int kEmptyHashField =
      kIsNotArrayIndexMask | kHashNotComputedMask;

  // Value of hash field containing computed hash equal to zero.
  static const int kZeroHash = kIsNotArrayIndexMask;

  // Maximal string length.
  static const int kMaxLength = (1 << (32 - 2)) - 1;

  // Max length for computing hash. For strings longer than this limit the
  // string length is used as the hash value.
  static const int kMaxHashCalcLength = 16383;

  // Limit for truncation in short printing.
  static const int kMaxShortPrintLength = 1024;

  // Support for regular expressions.
  const uc16* GetTwoByteData();
  const uc16* GetTwoByteData(unsigned start);

  // Support for StringInputBuffer
  static const unibrow::byte* ReadBlock(String* input,
                                        unibrow::byte* util_buffer,
                                        unsigned capacity,
                                        unsigned* remaining,
                                        unsigned* offset);
  static const unibrow::byte* ReadBlock(String** input,
                                        unibrow::byte* util_buffer,
                                        unsigned capacity,
                                        unsigned* remaining,
                                        unsigned* offset);

  // Helper function for flattening strings.
  template <typename sinkchar>
  static void WriteToFlat(String* source,
                          sinkchar* sink,
                          int from,
                          int to);

  static inline bool IsAscii(const char* chars, int length) {
    const char* limit = chars + length;
#ifdef V8_HOST_CAN_READ_UNALIGNED
    ASSERT(kMaxAsciiCharCode == 0x7F);
    const uintptr_t non_ascii_mask = kUintptrAllBitsSet / 0xFF * 0x80;
    while (chars <= limit - sizeof(uintptr_t)) {
      if (*reinterpret_cast<const uintptr_t*>(chars) & non_ascii_mask) {
        return false;
      }
      chars += sizeof(uintptr_t);
    }
#endif
    while (chars < limit) {
      if (static_cast<uint8_t>(*chars) > kMaxAsciiCharCodeU) return false;
      ++chars;
    }
    return true;
  }

  static inline bool IsAscii(const uc16* chars, int length) {
    const uc16* limit = chars + length;
    while (chars < limit) {
      if (*chars > kMaxAsciiCharCodeU) return false;
      ++chars;
    }
    return true;
  }

 protected:
  class ReadBlockBuffer {
   public:
    ReadBlockBuffer(unibrow::byte* util_buffer_,
                    unsigned cursor_,
                    unsigned capacity_,
                    unsigned remaining_) :
      util_buffer(util_buffer_),
      cursor(cursor_),
      capacity(capacity_),
      remaining(remaining_) {
    }
    unibrow::byte* util_buffer;
    unsigned       cursor;
    unsigned       capacity;
    unsigned       remaining;
  };

  static inline const unibrow::byte* ReadBlock(String* input,
                                               ReadBlockBuffer* buffer,
                                               unsigned* offset,
                                               unsigned max_chars);
  static void ReadBlockIntoBuffer(String* input,
                                  ReadBlockBuffer* buffer,
                                  unsigned* offset_ptr,
                                  unsigned max_chars);

 private:
  // Try to flatten the top level ConsString that is hiding behind this
  // string.  This is a no-op unless the string is a ConsString.  Flatten
  // mutates the ConsString and might return a failure.
  MUST_USE_RESULT MaybeObject* SlowTryFlatten(PretenureFlag pretenure);

  static inline bool IsHashFieldComputed(uint32_t field);

  // Slow case of String::Equals.  This implementation works on any strings
  // but it is most efficient on strings that are almost flat.
  bool SlowEquals(String* other);

  // Slow case of AsArrayIndex.
  bool SlowAsArrayIndex(uint32_t* index);

  // Compute and set the hash code.
  uint32_t ComputeAndSetHash();

  DISALLOW_IMPLICIT_CONSTRUCTORS(String);
};


// The SeqString abstract class captures sequential string values.
class SeqString: public String {
 public:
  // Casting.
  static inline SeqString* cast(Object* obj);

  // Layout description.
  static const int kHeaderSize = String::kSize;

 private:
  DISALLOW_IMPLICIT_CONSTRUCTORS(SeqString);
};


// The AsciiString class captures sequential ascii string objects.
// Each character in the AsciiString is an ascii character.
class SeqAsciiString: public SeqString {
 public:
  static const bool kHasAsciiEncoding = true;

  // Dispatched behavior.
  inline uint16_t SeqAsciiStringGet(int index);
  inline void SeqAsciiStringSet(int index, uint16_t value);

  // Get the address of the characters in this string.
  inline Address GetCharsAddress();

  inline char* GetChars();

  // Casting
  static inline SeqAsciiString* cast(Object* obj);

  // Garbage collection support.  This method is called by the
  // garbage collector to compute the actual size of an AsciiString
  // instance.
  inline int SeqAsciiStringSize(InstanceType instance_type);

  // Computes the size for an AsciiString instance of a given length.
  static int SizeFor(int length) {
    return OBJECT_POINTER_ALIGN(kHeaderSize + length * kCharSize);
  }

  // Maximal memory usage for a single sequential ASCII string.
  static const int kMaxSize = 512 * MB - 1;
  // Maximal length of a single sequential ASCII string.
  // Q.v. String::kMaxLength which is the maximal size of concatenated strings.
  static const int kMaxLength = (kMaxSize - kHeaderSize);

  // Support for StringInputBuffer.
  inline void SeqAsciiStringReadBlockIntoBuffer(ReadBlockBuffer* buffer,
                                                unsigned* offset,
                                                unsigned chars);
  inline const unibrow::byte* SeqAsciiStringReadBlock(unsigned* remaining,
                                                      unsigned* offset,
                                                      unsigned chars);

 private:
  DISALLOW_IMPLICIT_CONSTRUCTORS(SeqAsciiString);
};


// The TwoByteString class captures sequential unicode string objects.
// Each character in the TwoByteString is a two-byte uint16_t.
class SeqTwoByteString: public SeqString {
 public:
  static const bool kHasAsciiEncoding = false;

  // Dispatched behavior.
  inline uint16_t SeqTwoByteStringGet(int index);
  inline void SeqTwoByteStringSet(int index, uint16_t value);

  // Get the address of the characters in this string.
  inline Address GetCharsAddress();

  inline uc16* GetChars();

  // For regexp code.
  const uint16_t* SeqTwoByteStringGetData(unsigned start);

  // Casting
  static inline SeqTwoByteString* cast(Object* obj);

  // Garbage collection support.  This method is called by the
  // garbage collector to compute the actual size of a TwoByteString
  // instance.
  inline int SeqTwoByteStringSize(InstanceType instance_type);

  // Computes the size for a TwoByteString instance of a given length.
  static int SizeFor(int length) {
    return OBJECT_POINTER_ALIGN(kHeaderSize + length * kShortSize);
  }

  // Maximal memory usage for a single sequential two-byte string.
  static const int kMaxSize = 512 * MB - 1;
  // Maximal length of a single sequential two-byte string.
  // Q.v. String::kMaxLength which is the maximal size of concatenated strings.
  static const int kMaxLength = (kMaxSize - kHeaderSize) / sizeof(uint16_t);

  // Support for StringInputBuffer.
  inline void SeqTwoByteStringReadBlockIntoBuffer(ReadBlockBuffer* buffer,
                                                  unsigned* offset_ptr,
                                                  unsigned chars);

 private:
  DISALLOW_IMPLICIT_CONSTRUCTORS(SeqTwoByteString);
};


// The ConsString class describes string values built by using the
// addition operator on strings.  A ConsString is a pair where the
// first and second components are pointers to other string values.
// One or both components of a ConsString can be pointers to other
// ConsStrings, creating a binary tree of ConsStrings where the leaves
// are non-ConsString string values.  The string value represented by
// a ConsString can be obtained by concatenating the leaf string
// values in a left-to-right depth-first traversal of the tree.
class ConsString: public String {
 public:
  // First string of the cons cell.
  inline String* first();
  // Doesn't check that the result is a string, even in debug mode.  This is
  // useful during GC where the mark bits confuse the checks.
  inline Object* unchecked_first();
  inline void set_first(String* first,
                        WriteBarrierMode mode = UPDATE_WRITE_BARRIER);

  // Second string of the cons cell.
  inline String* second();
  // Doesn't check that the result is a string, even in debug mode.  This is
  // useful during GC where the mark bits confuse the checks.
  inline Object* unchecked_second();
  inline void set_second(String* second,
                         WriteBarrierMode mode = UPDATE_WRITE_BARRIER);

  // Dispatched behavior.
  uint16_t ConsStringGet(int index);

  // Casting.
  static inline ConsString* cast(Object* obj);

  // Layout description.
  static const int kFirstOffset = POINTER_SIZE_ALIGN(String::kSize);
  static const int kSecondOffset = kFirstOffset + kPointerSize;
  static const int kSize = kSecondOffset + kPointerSize;

  // Support for StringInputBuffer.
  inline const unibrow::byte* ConsStringReadBlock(ReadBlockBuffer* buffer,
                                                  unsigned* offset_ptr,
                                                  unsigned chars);
  inline void ConsStringReadBlockIntoBuffer(ReadBlockBuffer* buffer,
                                            unsigned* offset_ptr,
                                            unsigned chars);

  // Minimum length for a cons string.
  static const int kMinLength = 13;

  typedef FixedBodyDescriptor<kFirstOffset, kSecondOffset + kPointerSize, kSize>
          BodyDescriptor;

#ifdef DEBUG
  void ConsStringVerify();
#endif

 private:
  DISALLOW_IMPLICIT_CONSTRUCTORS(ConsString);
};


// The Sliced String class describes strings that are substrings of another
// sequential string.  The motivation is to save time and memory when creating
// a substring.  A Sliced String is described as a pointer to the parent,
// the offset from the start of the parent string and the length.  Using
// a Sliced String therefore requires unpacking of the parent string and
// adding the offset to the start address.  A substring of a Sliced String
// are not nested since the double indirection is simplified when creating
// such a substring.
// Currently missing features are:
//  - handling externalized parent strings
//  - external strings as parent
//  - truncating sliced string to enable otherwise unneeded parent to be GC'ed.
class SlicedString: public String {
 public:
  inline String* parent();
  inline void set_parent(String* parent);
  inline int offset();
  inline void set_offset(int offset);

  // Dispatched behavior.
  uint16_t SlicedStringGet(int index);

  // Casting.
  static inline SlicedString* cast(Object* obj);

  // Layout description.
  static const int kParentOffset = POINTER_SIZE_ALIGN(String::kSize);
  static const int kOffsetOffset = kParentOffset + kPointerSize;
  static const int kSize = kOffsetOffset + kPointerSize;

  // Support for StringInputBuffer
  inline const unibrow::byte* SlicedStringReadBlock(ReadBlockBuffer* buffer,
                                                    unsigned* offset_ptr,
                                                    unsigned chars);
  inline void SlicedStringReadBlockIntoBuffer(ReadBlockBuffer* buffer,
                                              unsigned* offset_ptr,
                                              unsigned chars);
  // Minimum length for a sliced string.
  static const int kMinLength = 13;

  typedef FixedBodyDescriptor<kParentOffset,
                              kOffsetOffset + kPointerSize, kSize>
          BodyDescriptor;

#ifdef DEBUG
  void SlicedStringVerify();
#endif

 private:
  DISALLOW_IMPLICIT_CONSTRUCTORS(SlicedString);
};


// The ExternalString class describes string values that are backed by
// a string resource that lies outside the V8 heap.  ExternalStrings
// consist of the length field common to all strings, a pointer to the
// external resource.  It is important to ensure (externally) that the
// resource is not deallocated while the ExternalString is live in the
// V8 heap.
//
// The API expects that all ExternalStrings are created through the
// API.  Therefore, ExternalStrings should not be used internally.
class ExternalString: public String {
 public:
  // Casting
  static inline ExternalString* cast(Object* obj);

  // Layout description.
  static const int kResourceOffset = POINTER_SIZE_ALIGN(String::kSize);
  static const int kSize = kResourceOffset + kPointerSize;

  STATIC_CHECK(kResourceOffset == Internals::kStringResourceOffset);

 private:
  DISALLOW_IMPLICIT_CONSTRUCTORS(ExternalString);
};


// The ExternalAsciiString class is an external string backed by an
// ASCII string.
class ExternalAsciiString: public ExternalString {
 public:
  static const bool kHasAsciiEncoding = true;

  typedef v8::String::ExternalAsciiStringResource Resource;

  // The underlying resource.
  inline const Resource* resource();
  inline void set_resource(const Resource* buffer);

  // Dispatched behavior.
  uint16_t ExternalAsciiStringGet(int index);

  // Casting.
  static inline ExternalAsciiString* cast(Object* obj);

  // Garbage collection support.
  inline void ExternalAsciiStringIterateBody(ObjectVisitor* v);

  template<typename StaticVisitor>
  inline void ExternalAsciiStringIterateBody();

  // Support for StringInputBuffer.
  const unibrow::byte* ExternalAsciiStringReadBlock(unsigned* remaining,
                                                    unsigned* offset,
                                                    unsigned chars);
  inline void ExternalAsciiStringReadBlockIntoBuffer(ReadBlockBuffer* buffer,
                                                     unsigned* offset,
                                                     unsigned chars);

 private:
  DISALLOW_IMPLICIT_CONSTRUCTORS(ExternalAsciiString);
};


// The ExternalTwoByteString class is an external string backed by a UTF-16
// encoded string.
class ExternalTwoByteString: public ExternalString {
 public:
  static const bool kHasAsciiEncoding = false;

  typedef v8::String::ExternalStringResource Resource;

  // The underlying string resource.
  inline const Resource* resource();
  inline void set_resource(const Resource* buffer);

  // Dispatched behavior.
  uint16_t ExternalTwoByteStringGet(int index);

  // For regexp code.
  const uint16_t* ExternalTwoByteStringGetData(unsigned start);

  // Casting.
  static inline ExternalTwoByteString* cast(Object* obj);

  // Garbage collection support.
  inline void ExternalTwoByteStringIterateBody(ObjectVisitor* v);

  template<typename StaticVisitor>
  inline void ExternalTwoByteStringIterateBody();


  // Support for StringInputBuffer.
  void ExternalTwoByteStringReadBlockIntoBuffer(ReadBlockBuffer* buffer,
                                                unsigned* offset_ptr,
                                                unsigned chars);

 private:
  DISALLOW_IMPLICIT_CONSTRUCTORS(ExternalTwoByteString);
};


// Utility superclass for stack-allocated objects that must be updated
// on gc.  It provides two ways for the gc to update instances, either
// iterating or updating after gc.
class Relocatable BASE_EMBEDDED {
 public:
  explicit inline Relocatable(Isolate* isolate);
  inline virtual ~Relocatable();
  virtual void IterateInstance(ObjectVisitor* v) { }
  virtual void PostGarbageCollection() { }

  static void PostGarbageCollectionProcessing();
  static int ArchiveSpacePerThread();
  static char* ArchiveState(Isolate* isolate, char* to);
  static char* RestoreState(Isolate* isolate, char* from);
  static void Iterate(ObjectVisitor* v);
  static void Iterate(ObjectVisitor* v, Relocatable* top);
  static char* Iterate(ObjectVisitor* v, char* t);
 private:
  Isolate* isolate_;
  Relocatable* prev_;
};


// A flat string reader provides random access to the contents of a
// string independent of the character width of the string.  The handle
// must be valid as long as the reader is being used.
class FlatStringReader : public Relocatable {
 public:
  FlatStringReader(Isolate* isolate, Handle<String> str);
  FlatStringReader(Isolate* isolate, Vector<const char> input);
  void PostGarbageCollection();
  inline uc32 Get(int index);
  int length() { return length_; }
 private:
  String** str_;
  bool is_ascii_;
  int length_;
  const void* start_;
};


// Note that StringInputBuffers are not valid across a GC!  To fix this
// it would have to store a String Handle instead of a String* and
// AsciiStringReadBlock would have to be modified to use memcpy.
//
// StringInputBuffer is able to traverse any string regardless of how
// deeply nested a sequence of ConsStrings it is made of.  However,
// performance will be better if deep strings are flattened before they
// are traversed.  Since flattening requires memory allocation this is
// not always desirable, however (esp. in debugging situations).
class StringInputBuffer: public unibrow::InputBuffer<String, String*, 1024> {
 public:
  virtual void Seek(unsigned pos);
  inline StringInputBuffer(): unibrow::InputBuffer<String, String*, 1024>() {}
  explicit inline StringInputBuffer(String* backing):
      unibrow::InputBuffer<String, String*, 1024>(backing) {}
};


class SafeStringInputBuffer
  : public unibrow::InputBuffer<String, String**, 256> {
 public:
  virtual void Seek(unsigned pos);
  inline SafeStringInputBuffer()
      : unibrow::InputBuffer<String, String**, 256>() {}
  explicit inline SafeStringInputBuffer(String** backing)
      : unibrow::InputBuffer<String, String**, 256>(backing) {}
};


template <typename T>
class VectorIterator {
 public:
  VectorIterator(T* d, int l) : data_(Vector<const T>(d, l)), index_(0) { }
  explicit VectorIterator(Vector<const T> data) : data_(data), index_(0) { }
  T GetNext() { return data_[index_++]; }
  bool has_more() { return index_ < data_.length(); }
 private:
  Vector<const T> data_;
  int index_;
};


// The Oddball describes objects null, undefined, true, and false.
class Oddball: public HeapObject {
 public:
  // [to_string]: Cached to_string computed at startup.
  DECL_ACCESSORS(to_string, String)

  // [to_number]: Cached to_number computed at startup.
  DECL_ACCESSORS(to_number, Object)

  inline byte kind();
  inline void set_kind(byte kind);

  // Casting.
  static inline Oddball* cast(Object* obj);

  // Dispatched behavior.
#ifdef DEBUG
  void OddballVerify();
#endif

  // Initialize the fields.
  MUST_USE_RESULT MaybeObject* Initialize(const char* to_string,
                                          Object* to_number,
                                          byte kind);

  // Layout description.
  static const int kToStringOffset = HeapObject::kHeaderSize;
  static const int kToNumberOffset = kToStringOffset + kPointerSize;
  static const int kKindOffset = kToNumberOffset + kPointerSize;
  static const int kSize = kKindOffset + kPointerSize;

  static const byte kFalse = 0;
  static const byte kTrue = 1;
  static const byte kNotBooleanMask = ~1;
  static const byte kTheHole = 2;
  static const byte kNull = 3;
  static const byte kArgumentMarker = 4;
  static const byte kUndefined = 5;
  static const byte kOther = 6;

  // The ToNumber value of a hidden oddball is a negative smi.
  static const int kLeastHiddenOddballNumber = -5;

  typedef FixedBodyDescriptor<kToStringOffset,
                              kToNumberOffset + kPointerSize,
                              kSize> BodyDescriptor;

 private:
  DISALLOW_IMPLICIT_CONSTRUCTORS(Oddball);
};


class JSGlobalPropertyCell: public HeapObject {
 public:
  // [value]: value of the global property.
  DECL_ACCESSORS(value, Object)

  // Casting.
  static inline JSGlobalPropertyCell* cast(Object* obj);

#ifdef DEBUG
  void JSGlobalPropertyCellVerify();
#endif
#ifdef OBJECT_PRINT
  inline void JSGlobalPropertyCellPrint() {
    JSGlobalPropertyCellPrint(stdout);
  }
  void JSGlobalPropertyCellPrint(FILE* out);
#endif

  // Layout description.
  static const int kValueOffset = HeapObject::kHeaderSize;
  static const int kSize = kValueOffset + kPointerSize;

  typedef FixedBodyDescriptor<kValueOffset,
                              kValueOffset + kPointerSize,
                              kSize> BodyDescriptor;

 private:
  DISALLOW_IMPLICIT_CONSTRUCTORS(JSGlobalPropertyCell);
};


// The JSProxy describes EcmaScript Harmony proxies
class JSProxy: public JSReceiver {
 public:
  // [handler]: The handler property.
  DECL_ACCESSORS(handler, Object)

  // [hash]: The hash code property (undefined if not initialized yet).
  DECL_ACCESSORS(hash, Object)

  // Casting.
  static inline JSProxy* cast(Object* obj);

  bool HasPropertyWithHandler(String* name);
  bool HasElementWithHandler(uint32_t index);

  MUST_USE_RESULT MaybeObject* GetPropertyWithHandler(
      Object* receiver,
      String* name);
  MUST_USE_RESULT MaybeObject* GetElementWithHandler(
      Object* receiver,
      uint32_t index);

  MUST_USE_RESULT MaybeObject* SetPropertyWithHandler(
      String* name,
      Object* value,
      PropertyAttributes attributes,
      StrictModeFlag strict_mode);
  MUST_USE_RESULT MaybeObject* SetElementWithHandler(
      uint32_t index,
      Object* value,
      StrictModeFlag strict_mode);

  // If the handler defines an accessor property, invoke its setter
  // (or throw if only a getter exists) and set *found to true. Otherwise false.
  MUST_USE_RESULT MaybeObject* SetPropertyWithHandlerIfDefiningSetter(
      String* name,
      Object* value,
      PropertyAttributes attributes,
      StrictModeFlag strict_mode,
      bool* found);

  MUST_USE_RESULT MaybeObject* DeletePropertyWithHandler(
      String* name,
      DeleteMode mode);
  MUST_USE_RESULT MaybeObject* DeleteElementWithHandler(
      uint32_t index,
      DeleteMode mode);

  MUST_USE_RESULT PropertyAttributes GetPropertyAttributeWithHandler(
      JSReceiver* receiver,
      String* name);
  MUST_USE_RESULT PropertyAttributes GetElementAttributeWithHandler(
      JSReceiver* receiver,
      uint32_t index);

  MUST_USE_RESULT MaybeObject* GetIdentityHash(CreationFlag flag);

  // Turn this into an (empty) JSObject.
  void Fix();

  // Initializes the body after the handler slot.
  inline void InitializeBody(int object_size, Object* value);

  // Invoke a trap by name. If the trap does not exist on this's handler,
  // but derived_trap is non-NULL, invoke that instead.  May cause GC.
  Handle<Object> CallTrap(const char* name,
                          Handle<Object> derived_trap,
                          int argc,
                          Handle<Object> args[]);

  // Dispatched behavior.
#ifdef OBJECT_PRINT
  inline void JSProxyPrint() {
    JSProxyPrint(stdout);
  }
  void JSProxyPrint(FILE* out);
#endif
#ifdef DEBUG
  void JSProxyVerify();
#endif

  // Layout description. We add padding so that a proxy has the same
  // size as a virgin JSObject. This is essential for becoming a JSObject
  // upon freeze.
  static const int kHandlerOffset = HeapObject::kHeaderSize;
  static const int kHashOffset = kHandlerOffset + kPointerSize;
  static const int kPaddingOffset = kHashOffset + kPointerSize;
  static const int kSize = JSObject::kHeaderSize;
  static const int kHeaderSize = kPaddingOffset;
  static const int kPaddingSize = kSize - kPaddingOffset;

  STATIC_CHECK(kPaddingSize >= 0);

  typedef FixedBodyDescriptor<kHandlerOffset,
                              kPaddingOffset,
                              kSize> BodyDescriptor;

 private:
  DISALLOW_IMPLICIT_CONSTRUCTORS(JSProxy);
};


class JSFunctionProxy: public JSProxy {
 public:
  // [call_trap]: The call trap.
  DECL_ACCESSORS(call_trap, Object)

  // [construct_trap]: The construct trap.
  DECL_ACCESSORS(construct_trap, Object)

  // Casting.
  static inline JSFunctionProxy* cast(Object* obj);

  // Dispatched behavior.
#ifdef OBJECT_PRINT
  inline void JSFunctionProxyPrint() {
    JSFunctionProxyPrint(stdout);
  }
  void JSFunctionProxyPrint(FILE* out);
#endif
#ifdef DEBUG
  void JSFunctionProxyVerify();
#endif

  // Layout description.
  static const int kCallTrapOffset = JSProxy::kPaddingOffset;
  static const int kConstructTrapOffset = kCallTrapOffset + kPointerSize;
  static const int kPaddingOffset = kConstructTrapOffset + kPointerSize;
  static const int kSize = JSFunction::kSize;
  static const int kPaddingSize = kSize - kPaddingOffset;

  STATIC_CHECK(kPaddingSize >= 0);

  typedef FixedBodyDescriptor<kHandlerOffset,
                              kConstructTrapOffset + kPointerSize,
                              kSize> BodyDescriptor;

 private:
  DISALLOW_IMPLICIT_CONSTRUCTORS(JSFunctionProxy);
};


// The JSWeakMap describes EcmaScript Harmony weak maps
class JSWeakMap: public JSObject {
 public:
  // [table]: the backing hash table mapping keys to values.
  DECL_ACCESSORS(table, Object)

  // [next]: linked list of encountered weak maps during GC.
  DECL_ACCESSORS(next, Object)

  // Unchecked accessors to be used during GC.
  inline ObjectHashTable* unchecked_table();

  // Casting.
  static inline JSWeakMap* cast(Object* obj);

#ifdef OBJECT_PRINT
  inline void JSWeakMapPrint() {
    JSWeakMapPrint(stdout);
  }
  void JSWeakMapPrint(FILE* out);
#endif
#ifdef DEBUG
  void JSWeakMapVerify();
#endif

  static const int kTableOffset = JSObject::kHeaderSize;
  static const int kNextOffset = kTableOffset + kPointerSize;
  static const int kSize = kNextOffset + kPointerSize;

 private:
  DISALLOW_IMPLICIT_CONSTRUCTORS(JSWeakMap);
};


// Foreign describes objects pointing from JavaScript to C structures.
// Since they cannot contain references to JS HeapObjects they can be
// placed in old_data_space.
class Foreign: public HeapObject {
 public:
  // [address]: field containing the address.
  inline Address address();
  inline void set_address(Address value);

  // Casting.
  static inline Foreign* cast(Object* obj);

  // Dispatched behavior.
  inline void ForeignIterateBody(ObjectVisitor* v);

  template<typename StaticVisitor>
  inline void ForeignIterateBody();

#ifdef OBJECT_PRINT
  inline void ForeignPrint() {
    ForeignPrint(stdout);
  }
  void ForeignPrint(FILE* out);
#endif
#ifdef DEBUG
  void ForeignVerify();
#endif

  // Layout description.

  static const int kAddressOffset = HeapObject::kHeaderSize;
  static const int kSize = kAddressOffset + kPointerSize;

  STATIC_CHECK(kAddressOffset == Internals::kForeignAddressOffset);

 private:
  DISALLOW_IMPLICIT_CONSTRUCTORS(Foreign);
};


// The JSArray describes JavaScript Arrays
//  Such an array can be in one of two modes:
//    - fast, backing storage is a FixedArray and length <= elements.length();
//       Please note: push and pop can be used to grow and shrink the array.
//    - slow, backing storage is a HashTable with numbers as keys.
class JSArray: public JSObject {
 public:
  // [length]: The length property.
  DECL_ACCESSORS(length, Object)

  // Overload the length setter to skip write barrier when the length
  // is set to a smi. This matches the set function on FixedArray.
  inline void set_length(Smi* length);

  MUST_USE_RESULT MaybeObject* JSArrayUpdateLengthFromIndex(uint32_t index,
                                                            Object* value);

  // Initialize the array with the given capacity. The function may
  // fail due to out-of-memory situations, but only if the requested
  // capacity is non-zero.
  MUST_USE_RESULT MaybeObject* Initialize(int capacity);

  // Set the content of the array to the content of storage.
  inline MaybeObject* SetContent(FixedArray* storage);

  // Casting.
  static inline JSArray* cast(Object* obj);

  // Uses handles.  Ensures that the fixed array backing the JSArray has at
  // least the stated size.
  inline void EnsureSize(int minimum_size_of_backing_fixed_array);

  // Dispatched behavior.
#ifdef OBJECT_PRINT
  inline void JSArrayPrint() {
    JSArrayPrint(stdout);
  }
  void JSArrayPrint(FILE* out);
#endif
#ifdef DEBUG
  void JSArrayVerify();
#endif

  // Number of element slots to pre-allocate for an empty array.
  static const int kPreallocatedArrayElements = 4;

  // Layout description.
  static const int kLengthOffset = JSObject::kHeaderSize;
  static const int kSize = kLengthOffset + kPointerSize;

 private:
  // Expand the fixed array backing of a fast-case JSArray to at least
  // the requested size.
  void Expand(int minimum_size_of_backing_fixed_array);

  DISALLOW_IMPLICIT_CONSTRUCTORS(JSArray);
};


// JSRegExpResult is just a JSArray with a specific initial map.
// This initial map adds in-object properties for "index" and "input"
// properties, as assigned by RegExp.prototype.exec, which allows
// faster creation of RegExp exec results.
// This class just holds constants used when creating the result.
// After creation the result must be treated as a JSArray in all regards.
class JSRegExpResult: public JSArray {
 public:
  // Offsets of object fields.
  static const int kIndexOffset = JSArray::kSize;
  static const int kInputOffset = kIndexOffset + kPointerSize;
  static const int kSize = kInputOffset + kPointerSize;
  // Indices of in-object properties.
  static const int kIndexIndex = 0;
  static const int kInputIndex = 1;
 private:
  DISALLOW_IMPLICIT_CONSTRUCTORS(JSRegExpResult);
};


// An accessor must have a getter, but can have no setter.
//
// When setting a property, V8 searches accessors in prototypes.
// If an accessor was found and it does not have a setter,
// the request is ignored.
//
// If the accessor in the prototype has the READ_ONLY property attribute, then
// a new value is added to the local object when the property is set.
// This shadows the accessor in the prototype.
class AccessorInfo: public Struct {
 public:
  DECL_ACCESSORS(getter, Object)
  DECL_ACCESSORS(setter, Object)
  DECL_ACCESSORS(data, Object)
  DECL_ACCESSORS(name, Object)
  DECL_ACCESSORS(flag, Smi)

  inline bool all_can_read();
  inline void set_all_can_read(bool value);

  inline bool all_can_write();
  inline void set_all_can_write(bool value);

  inline bool prohibits_overwriting();
  inline void set_prohibits_overwriting(bool value);

  inline PropertyAttributes property_attributes();
  inline void set_property_attributes(PropertyAttributes attributes);

  static inline AccessorInfo* cast(Object* obj);

#ifdef OBJECT_PRINT
  inline void AccessorInfoPrint() {
    AccessorInfoPrint(stdout);
  }
  void AccessorInfoPrint(FILE* out);
#endif
#ifdef DEBUG
  void AccessorInfoVerify();
#endif

  static const int kGetterOffset = HeapObject::kHeaderSize;
  static const int kSetterOffset = kGetterOffset + kPointerSize;
  static const int kDataOffset = kSetterOffset + kPointerSize;
  static const int kNameOffset = kDataOffset + kPointerSize;
  static const int kFlagOffset = kNameOffset + kPointerSize;
  static const int kSize = kFlagOffset + kPointerSize;

 private:
  // Bit positions in flag.
  static const int kAllCanReadBit = 0;
  static const int kAllCanWriteBit = 1;
  static const int kProhibitsOverwritingBit = 2;
  class AttributesField: public BitField<PropertyAttributes, 3, 3> {};

  DISALLOW_IMPLICIT_CONSTRUCTORS(AccessorInfo);
};


class AccessCheckInfo: public Struct {
 public:
  DECL_ACCESSORS(named_callback, Object)
  DECL_ACCESSORS(indexed_callback, Object)
  DECL_ACCESSORS(data, Object)

  static inline AccessCheckInfo* cast(Object* obj);

#ifdef OBJECT_PRINT
  inline void AccessCheckInfoPrint() {
    AccessCheckInfoPrint(stdout);
  }
  void AccessCheckInfoPrint(FILE* out);
#endif
#ifdef DEBUG
  void AccessCheckInfoVerify();
#endif

  static const int kNamedCallbackOffset   = HeapObject::kHeaderSize;
  static const int kIndexedCallbackOffset = kNamedCallbackOffset + kPointerSize;
  static const int kDataOffset = kIndexedCallbackOffset + kPointerSize;
  static const int kSize = kDataOffset + kPointerSize;

 private:
  DISALLOW_IMPLICIT_CONSTRUCTORS(AccessCheckInfo);
};


class InterceptorInfo: public Struct {
 public:
  DECL_ACCESSORS(getter, Object)
  DECL_ACCESSORS(setter, Object)
  DECL_ACCESSORS(query, Object)
  DECL_ACCESSORS(deleter, Object)
  DECL_ACCESSORS(enumerator, Object)
  DECL_ACCESSORS(data, Object)

  static inline InterceptorInfo* cast(Object* obj);

#ifdef OBJECT_PRINT
  inline void InterceptorInfoPrint() {
    InterceptorInfoPrint(stdout);
  }
  void InterceptorInfoPrint(FILE* out);
#endif
#ifdef DEBUG
  void InterceptorInfoVerify();
#endif

  static const int kGetterOffset = HeapObject::kHeaderSize;
  static const int kSetterOffset = kGetterOffset + kPointerSize;
  static const int kQueryOffset = kSetterOffset + kPointerSize;
  static const int kDeleterOffset = kQueryOffset + kPointerSize;
  static const int kEnumeratorOffset = kDeleterOffset + kPointerSize;
  static const int kDataOffset = kEnumeratorOffset + kPointerSize;
  static const int kSize = kDataOffset + kPointerSize;

 private:
  DISALLOW_IMPLICIT_CONSTRUCTORS(InterceptorInfo);
};


class CallHandlerInfo: public Struct {
 public:
  DECL_ACCESSORS(callback, Object)
  DECL_ACCESSORS(data, Object)

  static inline CallHandlerInfo* cast(Object* obj);

#ifdef OBJECT_PRINT
  inline void CallHandlerInfoPrint() {
    CallHandlerInfoPrint(stdout);
  }
  void CallHandlerInfoPrint(FILE* out);
#endif
#ifdef DEBUG
  void CallHandlerInfoVerify();
#endif

  static const int kCallbackOffset = HeapObject::kHeaderSize;
  static const int kDataOffset = kCallbackOffset + kPointerSize;
  static const int kSize = kDataOffset + kPointerSize;

 private:
  DISALLOW_IMPLICIT_CONSTRUCTORS(CallHandlerInfo);
};


class TemplateInfo: public Struct {
 public:
  DECL_ACCESSORS(tag, Object)
  DECL_ACCESSORS(property_list, Object)

#ifdef DEBUG
  void TemplateInfoVerify();
#endif

  static const int kTagOffset          = HeapObject::kHeaderSize;
  static const int kPropertyListOffset = kTagOffset + kPointerSize;
  static const int kHeaderSize         = kPropertyListOffset + kPointerSize;
 protected:
  DISALLOW_IMPLICIT_CONSTRUCTORS(TemplateInfo);
};


class FunctionTemplateInfo: public TemplateInfo {
 public:
  DECL_ACCESSORS(serial_number, Object)
  DECL_ACCESSORS(call_code, Object)
  DECL_ACCESSORS(property_accessors, Object)
  DECL_ACCESSORS(prototype_template, Object)
  DECL_ACCESSORS(parent_template, Object)
  DECL_ACCESSORS(named_property_handler, Object)
  DECL_ACCESSORS(indexed_property_handler, Object)
  DECL_ACCESSORS(instance_template, Object)
  DECL_ACCESSORS(class_name, Object)
  DECL_ACCESSORS(signature, Object)
  DECL_ACCESSORS(instance_call_handler, Object)
  DECL_ACCESSORS(access_check_info, Object)
  DECL_ACCESSORS(flag, Smi)

  // Following properties use flag bits.
  DECL_BOOLEAN_ACCESSORS(hidden_prototype)
  DECL_BOOLEAN_ACCESSORS(undetectable)
  // If the bit is set, object instances created by this function
  // requires access check.
  DECL_BOOLEAN_ACCESSORS(needs_access_check)
  DECL_BOOLEAN_ACCESSORS(read_only_prototype)

  static inline FunctionTemplateInfo* cast(Object* obj);

#ifdef OBJECT_PRINT
  inline void FunctionTemplateInfoPrint() {
    FunctionTemplateInfoPrint(stdout);
  }
  void FunctionTemplateInfoPrint(FILE* out);
#endif
#ifdef DEBUG
  void FunctionTemplateInfoVerify();
#endif

  static const int kSerialNumberOffset = TemplateInfo::kHeaderSize;
  static const int kCallCodeOffset = kSerialNumberOffset + kPointerSize;
  static const int kPropertyAccessorsOffset = kCallCodeOffset + kPointerSize;
  static const int kPrototypeTemplateOffset =
      kPropertyAccessorsOffset + kPointerSize;
  static const int kParentTemplateOffset =
      kPrototypeTemplateOffset + kPointerSize;
  static const int kNamedPropertyHandlerOffset =
      kParentTemplateOffset + kPointerSize;
  static const int kIndexedPropertyHandlerOffset =
      kNamedPropertyHandlerOffset + kPointerSize;
  static const int kInstanceTemplateOffset =
      kIndexedPropertyHandlerOffset + kPointerSize;
  static const int kClassNameOffset = kInstanceTemplateOffset + kPointerSize;
  static const int kSignatureOffset = kClassNameOffset + kPointerSize;
  static const int kInstanceCallHandlerOffset = kSignatureOffset + kPointerSize;
  static const int kAccessCheckInfoOffset =
      kInstanceCallHandlerOffset + kPointerSize;
  static const int kFlagOffset = kAccessCheckInfoOffset + kPointerSize;
  static const int kSize = kFlagOffset + kPointerSize;

 private:
  // Bit position in the flag, from least significant bit position.
  static const int kHiddenPrototypeBit   = 0;
  static const int kUndetectableBit      = 1;
  static const int kNeedsAccessCheckBit  = 2;
  static const int kReadOnlyPrototypeBit = 3;

  DISALLOW_IMPLICIT_CONSTRUCTORS(FunctionTemplateInfo);
};


class ObjectTemplateInfo: public TemplateInfo {
 public:
  DECL_ACCESSORS(constructor, Object)
  DECL_ACCESSORS(internal_field_count, Object)

  static inline ObjectTemplateInfo* cast(Object* obj);

#ifdef OBJECT_PRINT
  inline void ObjectTemplateInfoPrint() {
    ObjectTemplateInfoPrint(stdout);
  }
  void ObjectTemplateInfoPrint(FILE* out);
#endif
#ifdef DEBUG
  void ObjectTemplateInfoVerify();
#endif

  static const int kConstructorOffset = TemplateInfo::kHeaderSize;
  static const int kInternalFieldCountOffset =
      kConstructorOffset + kPointerSize;
  static const int kSize = kInternalFieldCountOffset + kPointerSize;
};


class SignatureInfo: public Struct {
 public:
  DECL_ACCESSORS(receiver, Object)
  DECL_ACCESSORS(args, Object)

  static inline SignatureInfo* cast(Object* obj);

#ifdef OBJECT_PRINT
  inline void SignatureInfoPrint() {
    SignatureInfoPrint(stdout);
  }
  void SignatureInfoPrint(FILE* out);
#endif
#ifdef DEBUG
  void SignatureInfoVerify();
#endif

  static const int kReceiverOffset = Struct::kHeaderSize;
  static const int kArgsOffset     = kReceiverOffset + kPointerSize;
  static const int kSize           = kArgsOffset + kPointerSize;

 private:
  DISALLOW_IMPLICIT_CONSTRUCTORS(SignatureInfo);
};


class TypeSwitchInfo: public Struct {
 public:
  DECL_ACCESSORS(types, Object)

  static inline TypeSwitchInfo* cast(Object* obj);

#ifdef OBJECT_PRINT
  inline void TypeSwitchInfoPrint() {
    TypeSwitchInfoPrint(stdout);
  }
  void TypeSwitchInfoPrint(FILE* out);
#endif
#ifdef DEBUG
  void TypeSwitchInfoVerify();
#endif

  static const int kTypesOffset = Struct::kHeaderSize;
  static const int kSize        = kTypesOffset + kPointerSize;
};


#ifdef ENABLE_DEBUGGER_SUPPORT
// The DebugInfo class holds additional information for a function being
// debugged.
class DebugInfo: public Struct {
 public:
  // The shared function info for the source being debugged.
  DECL_ACCESSORS(shared, SharedFunctionInfo)
  // Code object for the original code.
  DECL_ACCESSORS(original_code, Code)
  // Code object for the patched code. This code object is the code object
  // currently active for the function.
  DECL_ACCESSORS(code, Code)
  // Fixed array holding status information for each active break point.
  DECL_ACCESSORS(break_points, FixedArray)

  // Check if there is a break point at a code position.
  bool HasBreakPoint(int code_position);
  // Get the break point info object for a code position.
  Object* GetBreakPointInfo(int code_position);
  // Clear a break point.
  static void ClearBreakPoint(Handle<DebugInfo> debug_info,
                              int code_position,
                              Handle<Object> break_point_object);
  // Set a break point.
  static void SetBreakPoint(Handle<DebugInfo> debug_info, int code_position,
                            int source_position, int statement_position,
                            Handle<Object> break_point_object);
  // Get the break point objects for a code position.
  Object* GetBreakPointObjects(int code_position);
  // Find the break point info holding this break point object.
  static Object* FindBreakPointInfo(Handle<DebugInfo> debug_info,
                                    Handle<Object> break_point_object);
  // Get the number of break points for this function.
  int GetBreakPointCount();

  static inline DebugInfo* cast(Object* obj);

#ifdef OBJECT_PRINT
  inline void DebugInfoPrint() {
    DebugInfoPrint(stdout);
  }
  void DebugInfoPrint(FILE* out);
#endif
#ifdef DEBUG
  void DebugInfoVerify();
#endif

  static const int kSharedFunctionInfoIndex = Struct::kHeaderSize;
  static const int kOriginalCodeIndex = kSharedFunctionInfoIndex + kPointerSize;
  static const int kPatchedCodeIndex = kOriginalCodeIndex + kPointerSize;
  static const int kActiveBreakPointsCountIndex =
      kPatchedCodeIndex + kPointerSize;
  static const int kBreakPointsStateIndex =
      kActiveBreakPointsCountIndex + kPointerSize;
  static const int kSize = kBreakPointsStateIndex + kPointerSize;

 private:
  static const int kNoBreakPointInfo = -1;

  // Lookup the index in the break_points array for a code position.
  int GetBreakPointInfoIndex(int code_position);

  DISALLOW_IMPLICIT_CONSTRUCTORS(DebugInfo);
};


// The BreakPointInfo class holds information for break points set in a
// function. The DebugInfo object holds a BreakPointInfo object for each code
// position with one or more break points.
class BreakPointInfo: public Struct {
 public:
  // The position in the code for the break point.
  DECL_ACCESSORS(code_position, Smi)
  // The position in the source for the break position.
  DECL_ACCESSORS(source_position, Smi)
  // The position in the source for the last statement before this break
  // position.
  DECL_ACCESSORS(statement_position, Smi)
  // List of related JavaScript break points.
  DECL_ACCESSORS(break_point_objects, Object)

  // Removes a break point.
  static void ClearBreakPoint(Handle<BreakPointInfo> info,
                              Handle<Object> break_point_object);
  // Set a break point.
  static void SetBreakPoint(Handle<BreakPointInfo> info,
                            Handle<Object> break_point_object);
  // Check if break point info has this break point object.
  static bool HasBreakPointObject(Handle<BreakPointInfo> info,
                                  Handle<Object> break_point_object);
  // Get the number of break points for this code position.
  int GetBreakPointCount();

  static inline BreakPointInfo* cast(Object* obj);

#ifdef OBJECT_PRINT
  inline void BreakPointInfoPrint() {
    BreakPointInfoPrint(stdout);
  }
  void BreakPointInfoPrint(FILE* out);
#endif
#ifdef DEBUG
  void BreakPointInfoVerify();
#endif

  static const int kCodePositionIndex = Struct::kHeaderSize;
  static const int kSourcePositionIndex = kCodePositionIndex + kPointerSize;
  static const int kStatementPositionIndex =
      kSourcePositionIndex + kPointerSize;
  static const int kBreakPointObjectsIndex =
      kStatementPositionIndex + kPointerSize;
  static const int kSize = kBreakPointObjectsIndex + kPointerSize;

 private:
  DISALLOW_IMPLICIT_CONSTRUCTORS(BreakPointInfo);
};
#endif  // ENABLE_DEBUGGER_SUPPORT


#undef DECL_BOOLEAN_ACCESSORS
#undef DECL_ACCESSORS


// Abstract base class for visiting, and optionally modifying, the
// pointers contained in Objects. Used in GC and serialization/deserialization.
class ObjectVisitor BASE_EMBEDDED {
 public:
  virtual ~ObjectVisitor() {}

  // Visits a contiguous arrays of pointers in the half-open range
  // [start, end). Any or all of the values may be modified on return.
  virtual void VisitPointers(Object** start, Object** end) = 0;

  // To allow lazy clearing of inline caches the visitor has
  // a rich interface for iterating over Code objects..

  // Visits a code target in the instruction stream.
  virtual void VisitCodeTarget(RelocInfo* rinfo);

  // Visits a code entry in a JS function.
  virtual void VisitCodeEntry(Address entry_address);

  // Visits a global property cell reference in the instruction stream.
  virtual void VisitGlobalPropertyCell(RelocInfo* rinfo);

  // Visits a runtime entry in the instruction stream.
  virtual void VisitRuntimeEntry(RelocInfo* rinfo) {}

  // Visits the resource of an ASCII or two-byte string.
  virtual void VisitExternalAsciiString(
      v8::String::ExternalAsciiStringResource** resource) {}
  virtual void VisitExternalTwoByteString(
      v8::String::ExternalStringResource** resource) {}

  // Visits a debug call target in the instruction stream.
  virtual void VisitDebugTarget(RelocInfo* rinfo);

  // Handy shorthand for visiting a single pointer.
  virtual void VisitPointer(Object** p) { VisitPointers(p, p + 1); }

  // Visit pointer embedded into a code object.
<<<<<<< HEAD
  virtual void VisitEmbeddedPointer(RelocInfo* rinfo);
=======
  virtual void VisitEmbeddedPointer(Code* host, Object** p) {
    // Default implementation for the convenience of users that do
    // not care about the host object.
    VisitPointer(p);
  }
>>>>>>> 45790924

  // Visits a contiguous arrays of external references (references to the C++
  // heap) in the half-open range [start, end). Any or all of the values
  // may be modified on return.
  virtual void VisitExternalReferences(Address* start, Address* end) {}

  inline void VisitExternalReference(Address* p) {
    VisitExternalReferences(p, p + 1);
  }

  // Visits a handle that has an embedder-assigned class ID.
  virtual void VisitEmbedderReference(Object** p, uint16_t class_id) {}

#ifdef DEBUG
  // Intended for serialization/deserialization checking: insert, or
  // check for the presence of, a tag at this position in the stream.
  virtual void Synchronize(const char* tag) {}
#else
  inline void Synchronize(const char* tag) {}
#endif
};


class StructBodyDescriptor : public
  FlexibleBodyDescriptor<HeapObject::kHeaderSize> {
 public:
  static inline int SizeOf(Map* map, HeapObject* object) {
    return map->instance_size();
  }
};


// BooleanBit is a helper class for setting and getting a bit in an
// integer or Smi.
class BooleanBit : public AllStatic {
 public:
  static inline bool get(Smi* smi, int bit_position) {
    return get(smi->value(), bit_position);
  }

  static inline bool get(int value, int bit_position) {
    return (value & (1 << bit_position)) != 0;
  }

  static inline Smi* set(Smi* smi, int bit_position, bool v) {
    return Smi::FromInt(set(smi->value(), bit_position, v));
  }

  static inline int set(int value, int bit_position, bool v) {
    if (v) {
      value |= (1 << bit_position);
    } else {
      value &= ~(1 << bit_position);
    }
    return value;
  }
};

} }  // namespace v8::internal

#endif  // V8_OBJECTS_H_<|MERGE_RESOLUTION|>--- conflicted
+++ resolved
@@ -3011,71 +3011,6 @@
 };
 
 
-<<<<<<< HEAD
-// This object provides quick access to scope info details for runtime
-// routines w/o the need to explicitly create a ScopeInfo object.
-class SerializedScopeInfo : public FixedArray {
- public :
-  static SerializedScopeInfo* cast(Object* object) {
-    ASSERT(object->IsSerializedScopeInfo());
-    return reinterpret_cast<SerializedScopeInfo*>(object);
-  }
-
-  // Does this scope call eval?
-  bool CallsEval();
-
-  // Is this scope a strict mode scope?
-  bool IsStrictMode();
-
-  // Return the number of stack slots for code.
-  int NumberOfStackSlots();
-
-  // Return the number of context slots for code.
-  int NumberOfContextSlots();
-
-  // Return if this has context slots besides MIN_CONTEXT_SLOTS;
-  bool HasHeapAllocatedLocals();
-
-  // Lookup support for serialized scope info. Returns the
-  // the stack slot index for a given slot name if the slot is
-  // present; otherwise returns a value < 0. The name must be a symbol
-  // (canonicalized).
-  int StackSlotIndex(String* name);
-
-  // Lookup support for serialized scope info. Returns the
-  // context slot index for a given slot name if the slot is present; otherwise
-  // returns a value < 0. The name must be a symbol (canonicalized).
-  // If the slot is present and mode != NULL, sets *mode to the corresponding
-  // mode for that variable.
-  int ContextSlotIndex(String* name, VariableMode* mode);
-
-  // Lookup support for serialized scope info. Returns the
-  // parameter index for a given parameter name if the parameter is present;
-  // otherwise returns a value < 0. The name must be a symbol (canonicalized).
-  int ParameterIndex(String* name);
-
-  // Lookup support for serialized scope info. Returns the
-  // function context slot index if the function name is present (named
-  // function expressions, only), otherwise returns a value < 0. The name
-  // must be a symbol (canonicalized).
-  int FunctionContextSlotIndex(String* name);
-
-  static Handle<SerializedScopeInfo> Create(Scope* scope);
-
-  // Serializes empty scope info.
-  static SerializedScopeInfo* Empty();
-
- private:
-  Object** ContextEntriesAddr();
-
-  Object** ParameterEntriesAddr();
-
-  Object** StackSlotEntriesAddr();
-};
-
-
-=======
->>>>>>> 45790924
 // The cache for maps used by normalized (dictionary mode) objects.
 // Such maps do not have property descriptors, so a typical program
 // needs very limited number of distinct normalized maps.
@@ -3689,7 +3624,6 @@
 
   // [deoptimization_data]: Array containing data for deopt.
   DECL_ACCESSORS(deoptimization_data, FixedArray)
-<<<<<<< HEAD
 
   // [code_flushing_candidate]: Field only used during garbage
   // collection to hold code flushing candidates. The contents of this
@@ -3697,15 +3631,6 @@
   // it is only used by the garbage collector itself.
   DECL_ACCESSORS(next_code_flushing_candidate, Object)
 
-=======
-
-  // [code_flushing_candidate]: Field only used during garbage
-  // collection to hold code flushing candidates. The contents of this
-  // field does not have to be traced during garbage collection since
-  // it is only used by the garbage collector itself.
-  DECL_ACCESSORS(next_code_flushing_candidate, Object)
-
->>>>>>> 45790924
   // Unchecked accessors to be used during GC.
   inline ByteArray* unchecked_relocation_info();
   inline FixedArray* unchecked_deoptimization_data();
@@ -3949,7 +3874,6 @@
   static const int kCompareStateOffset = kStubMajorKeyOffset + 1;
   static const int kToBooleanTypeOffset = kStubMajorKeyOffset + 1;
   static const int kHasFunctionCacheOffset = kStubMajorKeyOffset + 1;
-<<<<<<< HEAD
 
   static const int kFullCodeFlags = kOptimizableOffset + 1;
   class FullCodeFlagsHasDeoptimizationSupportField:
@@ -3963,21 +3887,6 @@
   static const int kSafepointTableOffsetOffset = kStackSlotsOffset + kIntSize;
   static const int kStackCheckTableOffsetOffset = kStackSlotsOffset + kIntSize;
 
-=======
-
-  static const int kFullCodeFlags = kOptimizableOffset + 1;
-  class FullCodeFlagsHasDeoptimizationSupportField:
-      public BitField<bool, 0, 1> {};  // NOLINT
-  class FullCodeFlagsHasDebugBreakSlotsField: public BitField<bool, 1, 1> {};
-
-  static const int kBinaryOpReturnTypeOffset = kBinaryOpTypeOffset + 1;
-
-  static const int kAllowOSRAtLoopNestingLevelOffset = kFullCodeFlags + 1;
-
-  static const int kSafepointTableOffsetOffset = kStackSlotsOffset + kIntSize;
-  static const int kStackCheckTableOffsetOffset = kStackSlotsOffset + kIntSize;
-
->>>>>>> 45790924
   // Flags layout.  BitField<type, shift, size>.
   class ICStateField: public BitField<InlineCacheState, 0, 3> {};
   class TypeField: public BitField<PropertyType, 3, 4> {};
@@ -4121,7 +4030,6 @@
   inline ElementsKind elements_kind() {
     return static_cast<ElementsKind>(
         (bit_field2() & kElementsKindMask) >> kElementsKindShift);
-<<<<<<< HEAD
   }
 
   // Tells whether the instance has fast elements that are only Smis.
@@ -4148,34 +4056,6 @@
         kind <= LAST_EXTERNAL_ARRAY_ELEMENTS_KIND;
   }
 
-=======
-  }
-
-  // Tells whether the instance has fast elements that are only Smis.
-  inline bool has_fast_smi_only_elements() {
-    return elements_kind() == FAST_SMI_ONLY_ELEMENTS;
-  }
-
-  // Tells whether the instance has fast elements.
-  inline bool has_fast_elements() {
-    return elements_kind() == FAST_ELEMENTS;
-  }
-
-  inline bool has_fast_double_elements() {
-    return elements_kind() == FAST_DOUBLE_ELEMENTS;
-  }
-
-  inline bool has_non_strict_arguments_elements() {
-    return elements_kind() == NON_STRICT_ARGUMENTS_ELEMENTS;
-  }
-
-  inline bool has_external_array_elements() {
-    ElementsKind kind(elements_kind());
-    return kind >= FIRST_EXTERNAL_ARRAY_ELEMENTS_KIND &&
-        kind <= LAST_EXTERNAL_ARRAY_ELEMENTS_KIND;
-  }
-
->>>>>>> 45790924
   inline bool has_dictionary_elements() {
     return elements_kind() == DICTIONARY_ELEMENTS;
   }
@@ -4327,27 +4207,6 @@
   bool EquivalentTo(Map* other) {
     return EquivalentToForNormalization(other, KEEP_INOBJECT_PROPERTIES);
   }
-<<<<<<< HEAD
-
-  // Returns the contents of this map's descriptor array for the given string.
-  // May return NULL. |safe_to_add_transition| is set to false and NULL
-  // is returned if adding transitions is not allowed.
-  Object* GetDescriptorContents(String* sentinel_name,
-                                bool* safe_to_add_transitions);
-
-  // Returns the map that this map transitions to if its elements_kind
-  // is changed to |elements_kind|, or NULL if no such map is cached yet.
-  // |safe_to_add_transitions| is set to false if adding transitions is not
-  // allowed.
-  Map* LookupElementsTransitionMap(ElementsKind elements_kind,
-                                   bool* safe_to_add_transition);
-
-  // Adds an entry to this map's descriptor array for a transition to
-  // |transitioned_map| when its elements_kind is changed to |elements_kind|.
-  MaybeObject* AddElementsTransition(ElementsKind elements_kind,
-                                     Map* transitioned_map);
-=======
->>>>>>> 45790924
 
   // Dispatched behavior.
 #ifdef OBJECT_PRINT
@@ -4466,7 +4325,6 @@
                               kSize> BodyDescriptor;
 
  private:
-  String* elements_transition_sentinel_name();
   DISALLOW_IMPLICIT_CONSTRUCTORS(Map);
 };
 
@@ -4786,16 +4644,6 @@
 
   // [debug info]: Debug information.
   DECL_ACCESSORS(debug_info, Object)
-
-  // [inferred name]: Name inferred from variable or property
-  // assignment of this function. Used to facilitate debugging and
-  // profiling of JavaScript code written in OO style, where almost
-  // all functions are anonymous but are assigned to object
-  // properties.
-  DECL_ACCESSORS(inferred_name, String)
-
-  // The function's name if it is non-empty, otherwise the inferred name.
-  String* DebugName();
 
   // [inferred name]: Name inferred from variable or property
   // assignment of this function. Used to facilitate debugging and
@@ -5166,7 +5014,6 @@
 
   // Tells whether this function is builtin.
   inline bool IsBuiltin();
-<<<<<<< HEAD
 
   // Tells whether or not the function needs arguments adaption.
   inline bool NeedsArgumentsAdaption();
@@ -5174,15 +5021,6 @@
   // Tells whether or not this function has been optimized.
   inline bool IsOptimized();
 
-=======
-
-  // Tells whether or not the function needs arguments adaption.
-  inline bool NeedsArgumentsAdaption();
-
-  // Tells whether or not this function has been optimized.
-  inline bool IsOptimized();
-
->>>>>>> 45790924
   // Tells whether or not this function can be optimized.
   inline bool IsOptimizable();
 
@@ -5273,17 +5111,10 @@
 
   // Returns the number of allocated literals.
   inline int NumberOfLiterals();
-<<<<<<< HEAD
 
   // Retrieve the global context from a function's literal array.
   static Context* GlobalContextFromLiterals(FixedArray* literals);
 
-=======
-
-  // Retrieve the global context from a function's literal array.
-  static Context* GlobalContextFromLiterals(FixedArray* literals);
-
->>>>>>> 45790924
   // Layout descriptors. The last property (from kNonWeakFieldsEndOffset to
   // kSize) is weak and has special handling during garbage collection.
   static const int kCodeEntryOffset = JSObject::kHeaderSize;
@@ -7622,15 +7453,11 @@
   virtual void VisitPointer(Object** p) { VisitPointers(p, p + 1); }
 
   // Visit pointer embedded into a code object.
-<<<<<<< HEAD
-  virtual void VisitEmbeddedPointer(RelocInfo* rinfo);
-=======
   virtual void VisitEmbeddedPointer(Code* host, Object** p) {
     // Default implementation for the convenience of users that do
     // not care about the host object.
     VisitPointer(p);
   }
->>>>>>> 45790924
 
   // Visits a contiguous arrays of external references (references to the C++
   // heap) in the half-open range [start, end). Any or all of the values
