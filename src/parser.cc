// Copyright 2011 the V8 project authors. All rights reserved.
// Redistribution and use in source and binary forms, with or without
// modification, are permitted provided that the following conditions are
// met:
//
//     * Redistributions of source code must retain the above copyright
//       notice, this list of conditions and the following disclaimer.
//     * Redistributions in binary form must reproduce the above
//       copyright notice, this list of conditions and the following
//       disclaimer in the documentation and/or other materials provided
//       with the distribution.
//     * Neither the name of Google Inc. nor the names of its
//       contributors may be used to endorse or promote products derived
//       from this software without specific prior written permission.
//
// THIS SOFTWARE IS PROVIDED BY THE COPYRIGHT HOLDERS AND CONTRIBUTORS
// "AS IS" AND ANY EXPRESS OR IMPLIED WARRANTIES, INCLUDING, BUT NOT
// LIMITED TO, THE IMPLIED WARRANTIES OF MERCHANTABILITY AND FITNESS FOR
// A PARTICULAR PURPOSE ARE DISCLAIMED. IN NO EVENT SHALL THE COPYRIGHT
// OWNER OR CONTRIBUTORS BE LIABLE FOR ANY DIRECT, INDIRECT, INCIDENTAL,
// SPECIAL, EXEMPLARY, OR CONSEQUENTIAL DAMAGES (INCLUDING, BUT NOT
// LIMITED TO, PROCUREMENT OF SUBSTITUTE GOODS OR SERVICES; LOSS OF USE,
// DATA, OR PROFITS; OR BUSINESS INTERRUPTION) HOWEVER CAUSED AND ON ANY
// THEORY OF LIABILITY, WHETHER IN CONTRACT, STRICT LIABILITY, OR TORT
// (INCLUDING NEGLIGENCE OR OTHERWISE) ARISING IN ANY WAY OUT OF THE USE
// OF THIS SOFTWARE, EVEN IF ADVISED OF THE POSSIBILITY OF SUCH DAMAGE.

#include "v8.h"

#include "api.h"
#include "ast-inl.h"
#include "bootstrapper.h"
#include "char-predicates-inl.h"
#include "codegen.h"
#include "compiler.h"
#include "func-name-inferrer.h"
#include "messages.h"
#include "parser.h"
#include "platform.h"
#include "preparser.h"
#include "runtime.h"
#include "scanner-character-streams.h"
#include "scopeinfo.h"
#include "string-stream.h"

namespace v8 {
namespace internal {

// PositionStack is used for on-stack allocation of token positions for
// new expressions. Please look at ParseNewExpression.

class PositionStack  {
 public:
  explicit PositionStack(bool* ok) : top_(NULL), ok_(ok) {}
  ~PositionStack() { ASSERT(!*ok_ || is_empty()); }

  class Element  {
   public:
    Element(PositionStack* stack, int value) {
      previous_ = stack->top();
      value_ = value;
      stack->set_top(this);
    }

   private:
    Element* previous() { return previous_; }
    int value() { return value_; }
    friend class PositionStack;
    Element* previous_;
    int value_;
  };

  bool is_empty() { return top_ == NULL; }
  int pop() {
    ASSERT(!is_empty());
    int result = top_->value();
    top_ = top_->previous();
    return result;
  }

 private:
  Element* top() { return top_; }
  void set_top(Element* value) { top_ = value; }
  Element* top_;
  bool* ok_;
};


RegExpBuilder::RegExpBuilder()
    : zone_(Isolate::Current()->zone()),
      pending_empty_(false),
      characters_(NULL),
      terms_(),
      alternatives_()
#ifdef DEBUG
    , last_added_(ADD_NONE)
#endif
  {}


void RegExpBuilder::FlushCharacters() {
  pending_empty_ = false;
  if (characters_ != NULL) {
    RegExpTree* atom = new(zone()) RegExpAtom(characters_->ToConstVector());
    characters_ = NULL;
    text_.Add(atom);
    LAST(ADD_ATOM);
  }
}


void RegExpBuilder::FlushText() {
  FlushCharacters();
  int num_text = text_.length();
  if (num_text == 0) {
    return;
  } else if (num_text == 1) {
    terms_.Add(text_.last());
  } else {
    RegExpText* text = new(zone()) RegExpText();
    for (int i = 0; i < num_text; i++)
      text_.Get(i)->AppendToText(text);
    terms_.Add(text);
  }
  text_.Clear();
}


void RegExpBuilder::AddCharacter(uc16 c) {
  pending_empty_ = false;
  if (characters_ == NULL) {
    characters_ = new(zone()) ZoneList<uc16>(4);
  }
  characters_->Add(c);
  LAST(ADD_CHAR);
}


void RegExpBuilder::AddEmpty() {
  pending_empty_ = true;
}


void RegExpBuilder::AddAtom(RegExpTree* term) {
  if (term->IsEmpty()) {
    AddEmpty();
    return;
  }
  if (term->IsTextElement()) {
    FlushCharacters();
    text_.Add(term);
  } else {
    FlushText();
    terms_.Add(term);
  }
  LAST(ADD_ATOM);
}


void RegExpBuilder::AddAssertion(RegExpTree* assert) {
  FlushText();
  terms_.Add(assert);
  LAST(ADD_ASSERT);
}


void RegExpBuilder::NewAlternative() {
  FlushTerms();
}


void RegExpBuilder::FlushTerms() {
  FlushText();
  int num_terms = terms_.length();
  RegExpTree* alternative;
  if (num_terms == 0) {
    alternative = RegExpEmpty::GetInstance();
  } else if (num_terms == 1) {
    alternative = terms_.last();
  } else {
    alternative = new(zone()) RegExpAlternative(terms_.GetList());
  }
  alternatives_.Add(alternative);
  terms_.Clear();
  LAST(ADD_NONE);
}


RegExpTree* RegExpBuilder::ToRegExp() {
  FlushTerms();
  int num_alternatives = alternatives_.length();
  if (num_alternatives == 0) {
    return RegExpEmpty::GetInstance();
  }
  if (num_alternatives == 1) {
    return alternatives_.last();
  }
  return new(zone()) RegExpDisjunction(alternatives_.GetList());
}


void RegExpBuilder::AddQuantifierToAtom(int min,
                                        int max,
                                        RegExpQuantifier::Type type) {
  if (pending_empty_) {
    pending_empty_ = false;
    return;
  }
  RegExpTree* atom;
  if (characters_ != NULL) {
    ASSERT(last_added_ == ADD_CHAR);
    // Last atom was character.
    Vector<const uc16> char_vector = characters_->ToConstVector();
    int num_chars = char_vector.length();
    if (num_chars > 1) {
      Vector<const uc16> prefix = char_vector.SubVector(0, num_chars - 1);
      text_.Add(new(zone()) RegExpAtom(prefix));
      char_vector = char_vector.SubVector(num_chars - 1, num_chars);
    }
    characters_ = NULL;
    atom = new(zone()) RegExpAtom(char_vector);
    FlushText();
  } else if (text_.length() > 0) {
    ASSERT(last_added_ == ADD_ATOM);
    atom = text_.RemoveLast();
    FlushText();
  } else if (terms_.length() > 0) {
    ASSERT(last_added_ == ADD_ATOM);
    atom = terms_.RemoveLast();
    if (atom->max_match() == 0) {
      // Guaranteed to only match an empty string.
      LAST(ADD_TERM);
      if (min == 0) {
        return;
      }
      terms_.Add(atom);
      return;
    }
  } else {
    // Only call immediately after adding an atom or character!
    UNREACHABLE();
    return;
  }
  terms_.Add(new(zone()) RegExpQuantifier(min, max, type, atom));
  LAST(ADD_TERM);
}


Handle<String> Parser::LookupSymbol(int symbol_id) {
  // Length of symbol cache is the number of identified symbols.
  // If we are larger than that, or negative, it's not a cached symbol.
  // This might also happen if there is no preparser symbol data, even
  // if there is some preparser data.
  if (static_cast<unsigned>(symbol_id)
      >= static_cast<unsigned>(symbol_cache_.length())) {
    if (scanner().is_literal_ascii()) {
      return isolate()->factory()->LookupAsciiSymbol(
          scanner().literal_ascii_string());
    } else {
      return isolate()->factory()->LookupTwoByteSymbol(
          scanner().literal_uc16_string());
    }
  }
  return LookupCachedSymbol(symbol_id);
}


Handle<String> Parser::LookupCachedSymbol(int symbol_id) {
  // Make sure the cache is large enough to hold the symbol identifier.
  if (symbol_cache_.length() <= symbol_id) {
    // Increase length to index + 1.
    symbol_cache_.AddBlock(Handle<String>::null(),
                           symbol_id + 1 - symbol_cache_.length());
  }
  Handle<String> result = symbol_cache_.at(symbol_id);
  if (result.is_null()) {
    if (scanner().is_literal_ascii()) {
      result = isolate()->factory()->LookupAsciiSymbol(
          scanner().literal_ascii_string());
    } else {
      result = isolate()->factory()->LookupTwoByteSymbol(
          scanner().literal_uc16_string());
    }
    symbol_cache_.at(symbol_id) = result;
    return result;
  }
  isolate()->counters()->total_preparse_symbols_skipped()->Increment();
  return result;
}


FunctionEntry ScriptDataImpl::GetFunctionEntry(int start) {
  // The current pre-data entry must be a FunctionEntry with the given
  // start position.
  if ((function_index_ + FunctionEntry::kSize <= store_.length())
      && (static_cast<int>(store_[function_index_]) == start)) {
    int index = function_index_;
    function_index_ += FunctionEntry::kSize;
    return FunctionEntry(store_.SubVector(index,
                                          index + FunctionEntry::kSize));
  }
  return FunctionEntry();
}


int ScriptDataImpl::GetSymbolIdentifier() {
  return ReadNumber(&symbol_data_);
}


bool ScriptDataImpl::SanityCheck() {
  // Check that the header data is valid and doesn't specify
  // point to positions outside the store.
  if (store_.length() < PreparseDataConstants::kHeaderSize) return false;
  if (magic() != PreparseDataConstants::kMagicNumber) return false;
  if (version() != PreparseDataConstants::kCurrentVersion) return false;
  if (has_error()) {
    // Extra sane sanity check for error message encoding.
    if (store_.length() <= PreparseDataConstants::kHeaderSize
                         + PreparseDataConstants::kMessageTextPos) {
      return false;
    }
    if (Read(PreparseDataConstants::kMessageStartPos) >
        Read(PreparseDataConstants::kMessageEndPos)) {
      return false;
    }
    unsigned arg_count = Read(PreparseDataConstants::kMessageArgCountPos);
    int pos = PreparseDataConstants::kMessageTextPos;
    for (unsigned int i = 0; i <= arg_count; i++) {
      if (store_.length() <= PreparseDataConstants::kHeaderSize + pos) {
        return false;
      }
      int length = static_cast<int>(Read(pos));
      if (length < 0) return false;
      pos += 1 + length;
    }
    if (store_.length() < PreparseDataConstants::kHeaderSize + pos) {
      return false;
    }
    return true;
  }
  // Check that the space allocated for function entries is sane.
  int functions_size =
      static_cast<int>(store_[PreparseDataConstants::kFunctionsSizeOffset]);
  if (functions_size < 0) return false;
  if (functions_size % FunctionEntry::kSize != 0) return false;
  // Check that the count of symbols is non-negative.
  int symbol_count =
      static_cast<int>(store_[PreparseDataConstants::kSymbolCountOffset]);
  if (symbol_count < 0) return false;
  // Check that the total size has room for header and function entries.
  int minimum_size =
      PreparseDataConstants::kHeaderSize + functions_size;
  if (store_.length() < minimum_size) return false;
  return true;
}



const char* ScriptDataImpl::ReadString(unsigned* start, int* chars) {
  int length = start[0];
  char* result = NewArray<char>(length + 1);
  for (int i = 0; i < length; i++) {
    result[i] = start[i + 1];
  }
  result[length] = '\0';
  if (chars != NULL) *chars = length;
  return result;
}

Scanner::Location ScriptDataImpl::MessageLocation() {
  int beg_pos = Read(PreparseDataConstants::kMessageStartPos);
  int end_pos = Read(PreparseDataConstants::kMessageEndPos);
  return Scanner::Location(beg_pos, end_pos);
}


const char* ScriptDataImpl::BuildMessage() {
  unsigned* start = ReadAddress(PreparseDataConstants::kMessageTextPos);
  return ReadString(start, NULL);
}


Vector<const char*> ScriptDataImpl::BuildArgs() {
  int arg_count = Read(PreparseDataConstants::kMessageArgCountPos);
  const char** array = NewArray<const char*>(arg_count);
  // Position after text found by skipping past length field and
  // length field content words.
  int pos = PreparseDataConstants::kMessageTextPos + 1
      + Read(PreparseDataConstants::kMessageTextPos);
  for (int i = 0; i < arg_count; i++) {
    int count = 0;
    array[i] = ReadString(ReadAddress(pos), &count);
    pos += count + 1;
  }
  return Vector<const char*>(array, arg_count);
}


unsigned ScriptDataImpl::Read(int position) {
  return store_[PreparseDataConstants::kHeaderSize + position];
}


unsigned* ScriptDataImpl::ReadAddress(int position) {
  return &store_[PreparseDataConstants::kHeaderSize + position];
}


Scope* Parser::NewScope(Scope* parent, Scope::Type type, bool inside_with) {
  Scope* result = new(zone()) Scope(parent, type);
  result->Initialize(inside_with);
  return result;
}


// ----------------------------------------------------------------------------
// Target is a support class to facilitate manipulation of the
// Parser's target_stack_ (the stack of potential 'break' and
// 'continue' statement targets). Upon construction, a new target is
// added; it is removed upon destruction.

class Target BASE_EMBEDDED {
 public:
  Target(Target** variable, AstNode* node)
      : variable_(variable), node_(node), previous_(*variable) {
    *variable = this;
  }

  ~Target() {
    *variable_ = previous_;
  }

  Target* previous() { return previous_; }
  AstNode* node() { return node_; }

 private:
  Target** variable_;
  AstNode* node_;
  Target* previous_;
};


class TargetScope BASE_EMBEDDED {
 public:
  explicit TargetScope(Target** variable)
      : variable_(variable), previous_(*variable) {
    *variable = NULL;
  }

  ~TargetScope() {
    *variable_ = previous_;
  }

 private:
  Target** variable_;
  Target* previous_;
};


// ----------------------------------------------------------------------------
// LexicalScope is a support class to facilitate manipulation of the
// Parser's scope stack. The constructor sets the parser's top scope
// to the incoming scope, and the destructor resets it.
//
// Additionally, it stores transient information used during parsing.
// These scopes are not kept around after parsing or referenced by syntax
// trees so they can be stack-allocated and hence used by the pre-parser.

class LexicalScope BASE_EMBEDDED {
 public:
  LexicalScope(Parser* parser, Scope* scope, Isolate* isolate);
  ~LexicalScope();

  int NextMaterializedLiteralIndex() {
    int next_index =
        materialized_literal_count_ + JSFunction::kLiteralsPrefixSize;
    materialized_literal_count_++;
    return next_index;
  }
  int materialized_literal_count() { return materialized_literal_count_; }

  void SetThisPropertyAssignmentInfo(
      bool only_simple_this_property_assignments,
      Handle<FixedArray> this_property_assignments) {
    only_simple_this_property_assignments_ =
        only_simple_this_property_assignments;
    this_property_assignments_ = this_property_assignments;
  }
  bool only_simple_this_property_assignments() {
    return only_simple_this_property_assignments_;
  }
  Handle<FixedArray> this_property_assignments() {
    return this_property_assignments_;
  }

  void AddProperty() { expected_property_count_++; }
  int expected_property_count() { return expected_property_count_; }

 private:
  // Captures the number of literals that need materialization in the
  // function.  Includes regexp literals, and boilerplate for object
  // and array literals.
  int materialized_literal_count_;

  // Properties count estimation.
  int expected_property_count_;

  // Keeps track of assignments to properties of this. Used for
  // optimizing constructors.
  bool only_simple_this_property_assignments_;
  Handle<FixedArray> this_property_assignments_;

  // Bookkeeping
  Parser* parser_;
  // Previous values
  LexicalScope* lexical_scope_parent_;
  Scope* previous_scope_;
  int previous_with_nesting_level_;
  unsigned previous_ast_node_id_;
};


LexicalScope::LexicalScope(Parser* parser, Scope* scope, Isolate* isolate)
  : materialized_literal_count_(0),
    expected_property_count_(0),
    only_simple_this_property_assignments_(false),
    this_property_assignments_(isolate->factory()->empty_fixed_array()),
    parser_(parser),
    lexical_scope_parent_(parser->lexical_scope_),
    previous_scope_(parser->top_scope_),
    previous_with_nesting_level_(parser->with_nesting_level_),
    previous_ast_node_id_(isolate->ast_node_id()) {
  parser->top_scope_ = scope;
  parser->lexical_scope_ = this;
  parser->with_nesting_level_ = 0;
  isolate->set_ast_node_id(AstNode::kDeclarationsId + 1);
}


LexicalScope::~LexicalScope() {
  parser_->top_scope_ = previous_scope_;
  parser_->lexical_scope_ = lexical_scope_parent_;
  parser_->with_nesting_level_ = previous_with_nesting_level_;
  parser_->isolate()->set_ast_node_id(previous_ast_node_id_);
}


// ----------------------------------------------------------------------------
// The CHECK_OK macro is a convenient macro to enforce error
// handling for functions that may fail (by returning !*ok).
//
// CAUTION: This macro appends extra statements after a call,
// thus it must never be used where only a single statement
// is correct (e.g. an if statement branch w/o braces)!

#define CHECK_OK  ok);   \
  if (!*ok) return NULL; \
  ((void)0
#define DUMMY )  // to make indentation work
#undef DUMMY

#define CHECK_FAILED  /**/);   \
  if (failed_) return NULL; \
  ((void)0
#define DUMMY )  // to make indentation work
#undef DUMMY

// ----------------------------------------------------------------------------
// Implementation of Parser

Parser::Parser(Handle<Script> script,
               bool allow_natives_syntax,
               v8::Extension* extension,
               ScriptDataImpl* pre_data)
    : isolate_(script->GetIsolate()),
      symbol_cache_(pre_data ? pre_data->symbol_count() : 0),
      script_(script),
      scanner_(isolate_->unicode_cache()),
      top_scope_(NULL),
      with_nesting_level_(0),
      lexical_scope_(NULL),
      target_stack_(NULL),
      allow_natives_syntax_(allow_natives_syntax),
      extension_(extension),
      pre_data_(pre_data),
      fni_(NULL),
      stack_overflow_(false),
      parenthesized_function_(false),
<<<<<<< HEAD
      harmony_scoping_(false) {
=======
      harmony_block_scoping_(false) {
>>>>>>> 45790924
  AstNode::ResetIds();
}


FunctionLiteral* Parser::ParseProgram(Handle<String> source,
                                      bool in_global_context,
                                      StrictModeFlag strict_mode) {
  ZoneScope zone_scope(isolate(), DONT_DELETE_ON_EXIT);

  HistogramTimerScope timer(isolate()->counters()->parse());
  isolate()->counters()->total_parse_size()->Increment(source->length());
  fni_ = new(zone()) FuncNameInferrer(isolate());

  // Initialize parser state.
  source->TryFlatten();
  if (source->IsExternalTwoByteString()) {
    // Notice that the stream is destroyed at the end of the branch block.
    // The last line of the blocks can't be moved outside, even though they're
    // identical calls.
    ExternalTwoByteStringUC16CharacterStream stream(
        Handle<ExternalTwoByteString>::cast(source), 0, source->length());
    scanner_.Initialize(&stream);
    return DoParseProgram(source, in_global_context, strict_mode, &zone_scope);
  } else {
    GenericStringUC16CharacterStream stream(source, 0, source->length());
    scanner_.Initialize(&stream);
    return DoParseProgram(source, in_global_context, strict_mode, &zone_scope);
  }
}


FunctionLiteral* Parser::DoParseProgram(Handle<String> source,
                                        bool in_global_context,
                                        StrictModeFlag strict_mode,
                                        ZoneScope* zone_scope) {
  ASSERT(target_stack_ == NULL);
  if (pre_data_ != NULL) pre_data_->Initialize();

  // Compute the parsing mode.
  mode_ = FLAG_lazy ? PARSE_LAZILY : PARSE_EAGERLY;
  if (allow_natives_syntax_ || extension_ != NULL) mode_ = PARSE_EAGERLY;

  Scope::Type type =
    in_global_context
      ? Scope::GLOBAL_SCOPE
      : Scope::EVAL_SCOPE;
  Handle<String> no_name = isolate()->factory()->empty_symbol();

  FunctionLiteral* result = NULL;
  { Scope* scope = NewScope(top_scope_, type, inside_with());
    LexicalScope lexical_scope(this, scope, isolate());
    if (strict_mode == kStrictMode) {
      top_scope_->EnableStrictMode();
    }
    ZoneList<Statement*>* body = new(zone()) ZoneList<Statement*>(16);
    bool ok = true;
    int beg_loc = scanner().location().beg_pos;
    ParseSourceElements(body, Token::EOS, &ok);
    if (ok && top_scope_->is_strict_mode()) {
      CheckOctalLiteral(beg_loc, scanner().location().end_pos, &ok);
    }

<<<<<<< HEAD
    if (ok && harmony_scoping_) {
=======
    if (ok && harmony_block_scoping_) {
>>>>>>> 45790924
      CheckConflictingVarDeclarations(scope, &ok);
    }

    if (ok) {
      result = new(zone()) FunctionLiteral(
          isolate(),
          no_name,
          top_scope_,
          body,
          lexical_scope.materialized_literal_count(),
          lexical_scope.expected_property_count(),
          lexical_scope.only_simple_this_property_assignments(),
          lexical_scope.this_property_assignments(),
          0,
          0,
          source->length(),
          FunctionLiteral::ANONYMOUS_EXPRESSION,
          false);  // Does not have duplicate parameters.
    } else if (stack_overflow_) {
      isolate()->StackOverflow();
    }
  }

  // Make sure the target stack is empty.
  ASSERT(target_stack_ == NULL);

  // If there was a syntax error we have to get rid of the AST
  // and it is not safe to do so before the scope has been deleted.
  if (result == NULL) zone_scope->DeleteOnExit();
  return result;
}

FunctionLiteral* Parser::ParseLazy(CompilationInfo* info) {
  ZoneScope zone_scope(isolate(), DONT_DELETE_ON_EXIT);
  HistogramTimerScope timer(isolate()->counters()->parse_lazy());
  Handle<String> source(String::cast(script_->source()));
  isolate()->counters()->total_parse_size()->Increment(source->length());

  Handle<SharedFunctionInfo> shared_info = info->shared_info();
  // Initialize parser state.
  source->TryFlatten();
  if (source->IsExternalTwoByteString()) {
    ExternalTwoByteStringUC16CharacterStream stream(
        Handle<ExternalTwoByteString>::cast(source),
        shared_info->start_position(),
        shared_info->end_position());
    FunctionLiteral* result = ParseLazy(info, &stream, &zone_scope);
    return result;
  } else {
    GenericStringUC16CharacterStream stream(source,
                                            shared_info->start_position(),
                                            shared_info->end_position());
    FunctionLiteral* result = ParseLazy(info, &stream, &zone_scope);
    return result;
  }
}


FunctionLiteral* Parser::ParseLazy(CompilationInfo* info,
                                   UC16CharacterStream* source,
                                   ZoneScope* zone_scope) {
  Handle<SharedFunctionInfo> shared_info = info->shared_info();
  scanner_.Initialize(source);
  ASSERT(target_stack_ == NULL);

  Handle<String> name(String::cast(shared_info->name()));
  fni_ = new(zone()) FuncNameInferrer(isolate());
  fni_->PushEnclosingName(name);

  mode_ = PARSE_EAGERLY;

  // Place holder for the result.
  FunctionLiteral* result = NULL;

  {
    // Parse the function literal.
    Scope* scope = NewScope(top_scope_, Scope::GLOBAL_SCOPE, inside_with());
    if (!info->closure().is_null()) {
      scope = Scope::DeserializeScopeChain(info, scope);
    }
    LexicalScope lexical_scope(this, scope, isolate());

    if (shared_info->strict_mode()) {
      top_scope_->EnableStrictMode();
    }

    FunctionLiteral::Type type = shared_info->is_expression()
        ? (shared_info->is_anonymous()
              ? FunctionLiteral::ANONYMOUS_EXPRESSION
              : FunctionLiteral::NAMED_EXPRESSION)
        : FunctionLiteral::DECLARATION;
    bool ok = true;
    result = ParseFunctionLiteral(name,
                                  false,  // Strict mode name already checked.
                                  RelocInfo::kNoPosition,
                                  type,
                                  &ok);
    // Make sure the results agree.
    ASSERT(ok == (result != NULL));
  }

  // Make sure the target stack is empty.
  ASSERT(target_stack_ == NULL);

  // If there was a stack overflow we have to get rid of AST and it is
  // not safe to do before scope has been deleted.
  if (result == NULL) {
    zone_scope->DeleteOnExit();
    if (stack_overflow_) isolate()->StackOverflow();
  } else {
    Handle<String> inferred_name(shared_info->inferred_name());
    result->set_inferred_name(inferred_name);
  }
  return result;
}


Handle<String> Parser::GetSymbol(bool* ok) {
  int symbol_id = -1;
  if (pre_data() != NULL) {
    symbol_id = pre_data()->GetSymbolIdentifier();
  }
  return LookupSymbol(symbol_id);
}


void Parser::ReportMessage(const char* type, Vector<const char*> args) {
  Scanner::Location source_location = scanner().location();
  ReportMessageAt(source_location, type, args);
}


void Parser::ReportMessageAt(Scanner::Location source_location,
                             const char* type,
                             Vector<const char*> args) {
  MessageLocation location(script_,
                           source_location.beg_pos,
                           source_location.end_pos);
  Factory* factory = isolate()->factory();
  Handle<FixedArray> elements = factory->NewFixedArray(args.length());
  for (int i = 0; i < args.length(); i++) {
    Handle<String> arg_string = factory->NewStringFromUtf8(CStrVector(args[i]));
    elements->set(i, *arg_string);
  }
  Handle<JSArray> array = factory->NewJSArrayWithElements(elements);
  Handle<Object> result = factory->NewSyntaxError(type, array);
  isolate()->Throw(*result, &location);
}


void Parser::ReportMessageAt(Scanner::Location source_location,
                             const char* type,
                             Vector<Handle<String> > args) {
  MessageLocation location(script_,
                           source_location.beg_pos,
                           source_location.end_pos);
  Factory* factory = isolate()->factory();
  Handle<FixedArray> elements = factory->NewFixedArray(args.length());
  for (int i = 0; i < args.length(); i++) {
    elements->set(i, *args[i]);
  }
  Handle<JSArray> array = factory->NewJSArrayWithElements(elements);
  Handle<Object> result = factory->NewSyntaxError(type, array);
  isolate()->Throw(*result, &location);
}

<<<<<<< HEAD
void Parser::SetHarmonyScoping(bool block_scoping) {
  scanner().SetHarmonyScoping(block_scoping);
  harmony_scoping_ = block_scoping;
=======
void Parser::SetHarmonyBlockScoping(bool block_scoping) {
  scanner().SetHarmonyBlockScoping(block_scoping);
  harmony_block_scoping_ = block_scoping;
>>>>>>> 45790924
}

// Base class containing common code for the different finder classes used by
// the parser.
class ParserFinder {
 protected:
  ParserFinder() {}
  static Assignment* AsAssignment(Statement* stat) {
    if (stat == NULL) return NULL;
    ExpressionStatement* exp_stat = stat->AsExpressionStatement();
    if (exp_stat == NULL) return NULL;
    return exp_stat->expression()->AsAssignment();
  }
};


// An InitializationBlockFinder finds and marks sequences of statements of the
// form expr.a = ...; expr.b = ...; etc.
class InitializationBlockFinder : public ParserFinder {
 public:
  // We find and mark the initialization blocks in top level
  // non-looping code only. This is because the optimization prevents
  // reuse of the map transitions, so it should be used only for code
  // that will only be run once.
  InitializationBlockFinder(Scope* top_scope, Target* target)
      : enabled_(top_scope->DeclarationScope()->is_global_scope() &&
                 !IsLoopTarget(target)),
        first_in_block_(NULL),
        last_in_block_(NULL),
        block_size_(0) {}

  ~InitializationBlockFinder() {
    if (!enabled_) return;
    if (InBlock()) EndBlock();
  }

  void Update(Statement* stat) {
    if (!enabled_) return;
    Assignment* assignment = AsAssignment(stat);
    if (InBlock()) {
      if (BlockContinues(assignment)) {
        UpdateBlock(assignment);
      } else {
        EndBlock();
      }
    }
    if (!InBlock() && (assignment != NULL) &&
        (assignment->op() == Token::ASSIGN)) {
      StartBlock(assignment);
    }
  }

 private:
  // The minimum number of contiguous assignment that will
  // be treated as an initialization block. Benchmarks show that
  // the overhead exceeds the savings below this limit.
  static const int kMinInitializationBlock = 3;

  static bool IsLoopTarget(Target* target) {
    while (target != NULL) {
      if (target->node()->AsIterationStatement() != NULL) return true;
      target = target->previous();
    }
    return false;
  }

  // Returns true if the expressions appear to denote the same object.
  // In the context of initialization blocks, we only consider expressions
  // of the form 'expr.x' or expr["x"].
  static bool SameObject(Expression* e1, Expression* e2) {
    VariableProxy* v1 = e1->AsVariableProxy();
    VariableProxy* v2 = e2->AsVariableProxy();
    if (v1 != NULL && v2 != NULL) {
      return v1->name()->Equals(*v2->name());
    }
    Property* p1 = e1->AsProperty();
    Property* p2 = e2->AsProperty();
    if ((p1 == NULL) || (p2 == NULL)) return false;
    Literal* key1 = p1->key()->AsLiteral();
    Literal* key2 = p2->key()->AsLiteral();
    if ((key1 == NULL) || (key2 == NULL)) return false;
    if (!key1->handle()->IsString() || !key2->handle()->IsString()) {
      return false;
    }
    String* name1 = String::cast(*key1->handle());
    String* name2 = String::cast(*key2->handle());
    if (!name1->Equals(name2)) return false;
    return SameObject(p1->obj(), p2->obj());
  }

  // Returns true if the expressions appear to denote different properties
  // of the same object.
  static bool PropertyOfSameObject(Expression* e1, Expression* e2) {
    Property* p1 = e1->AsProperty();
    Property* p2 = e2->AsProperty();
    if ((p1 == NULL) || (p2 == NULL)) return false;
    return SameObject(p1->obj(), p2->obj());
  }

  bool BlockContinues(Assignment* assignment) {
    if ((assignment == NULL) || (first_in_block_ == NULL)) return false;
    if (assignment->op() != Token::ASSIGN) return false;
    return PropertyOfSameObject(first_in_block_->target(),
                                assignment->target());
  }

  void StartBlock(Assignment* assignment) {
    first_in_block_ = assignment;
    last_in_block_ = assignment;
    block_size_ = 1;
  }

  void UpdateBlock(Assignment* assignment) {
    last_in_block_ = assignment;
    ++block_size_;
  }

  void EndBlock() {
    if (block_size_ >= kMinInitializationBlock) {
      first_in_block_->mark_block_start();
      last_in_block_->mark_block_end();
    }
    last_in_block_ = first_in_block_ = NULL;
    block_size_ = 0;
  }

  bool InBlock() { return first_in_block_ != NULL; }

  const bool enabled_;
  Assignment* first_in_block_;
  Assignment* last_in_block_;
  int block_size_;

  DISALLOW_COPY_AND_ASSIGN(InitializationBlockFinder);
};


// A ThisNamedPropertyAssignmentFinder finds and marks statements of the form
// this.x = ...;, where x is a named property. It also determines whether a
// function contains only assignments of this type.
class ThisNamedPropertyAssignmentFinder : public ParserFinder {
 public:
  explicit ThisNamedPropertyAssignmentFinder(Isolate* isolate)
      : isolate_(isolate),
        only_simple_this_property_assignments_(true),
        names_(0),
        assigned_arguments_(0),
        assigned_constants_(0) {
  }

  void Update(Scope* scope, Statement* stat) {
    // Bail out if function already has property assignment that are
    // not simple this property assignments.
    if (!only_simple_this_property_assignments_) {
      return;
    }

    // Check whether this statement is of the form this.x = ...;
    Assignment* assignment = AsAssignment(stat);
    if (IsThisPropertyAssignment(assignment)) {
      HandleThisPropertyAssignment(scope, assignment);
    } else {
      only_simple_this_property_assignments_ = false;
    }
  }

  // Returns whether only statements of the form this.x = y; where y is either a
  // constant or a function argument was encountered.
  bool only_simple_this_property_assignments() {
    return only_simple_this_property_assignments_;
  }

  // Returns a fixed array containing three elements for each assignment of the
  // form this.x = y;
  Handle<FixedArray> GetThisPropertyAssignments() {
    if (names_.is_empty()) {
      return isolate_->factory()->empty_fixed_array();
    }
    ASSERT_EQ(names_.length(), assigned_arguments_.length());
    ASSERT_EQ(names_.length(), assigned_constants_.length());
    Handle<FixedArray> assignments =
        isolate_->factory()->NewFixedArray(names_.length() * 3);
    for (int i = 0; i < names_.length(); ++i) {
      assignments->set(i * 3, *names_[i]);
      assignments->set(i * 3 + 1, Smi::FromInt(assigned_arguments_[i]));
      assignments->set(i * 3 + 2, *assigned_constants_[i]);
    }
    return assignments;
  }

 private:
  bool IsThisPropertyAssignment(Assignment* assignment) {
    if (assignment != NULL) {
      Property* property = assignment->target()->AsProperty();
      return assignment->op() == Token::ASSIGN
             && property != NULL
             && property->obj()->AsVariableProxy() != NULL
             && property->obj()->AsVariableProxy()->is_this();
    }
    return false;
  }

  void HandleThisPropertyAssignment(Scope* scope, Assignment* assignment) {
    // Check that the property assigned to is a named property, which is not
    // __proto__.
    Property* property = assignment->target()->AsProperty();
    ASSERT(property != NULL);
    Literal* literal = property->key()->AsLiteral();
    uint32_t dummy;
    if (literal != NULL &&
        literal->handle()->IsString() &&
        !String::cast(*(literal->handle()))->Equals(
            isolate_->heap()->Proto_symbol()) &&
        !String::cast(*(literal->handle()))->AsArrayIndex(&dummy)) {
      Handle<String> key = Handle<String>::cast(literal->handle());

      // Check whether the value assigned is either a constant or matches the
      // name of one of the arguments to the function.
      if (assignment->value()->AsLiteral() != NULL) {
        // Constant assigned.
        Literal* literal = assignment->value()->AsLiteral();
        AssignmentFromConstant(key, literal->handle());
        return;
      } else if (assignment->value()->AsVariableProxy() != NULL) {
        // Variable assigned.
        Handle<String> name =
            assignment->value()->AsVariableProxy()->name();
        // Check whether the variable assigned matches an argument name.
        for (int i = 0; i < scope->num_parameters(); i++) {
          if (*scope->parameter(i)->name() == *name) {
            // Assigned from function argument.
            AssignmentFromParameter(key, i);
            return;
          }
        }
      }
    }
    // It is not a simple "this.x = value;" assignment with a constant
    // or parameter value.
    AssignmentFromSomethingElse();
  }




  // We will potentially reorder the property assignments, so they must be
  // simple enough that the ordering does not matter.
  void AssignmentFromParameter(Handle<String> name, int index) {
    EnsureInitialized();
    for (int i = 0; i < names_.length(); ++i) {
      if (name->Equals(*names_[i])) {
        assigned_arguments_[i] = index;
        assigned_constants_[i] = isolate_->factory()->undefined_value();
        return;
      }
    }
    names_.Add(name);
    assigned_arguments_.Add(index);
    assigned_constants_.Add(isolate_->factory()->undefined_value());
  }

  void AssignmentFromConstant(Handle<String> name, Handle<Object> value) {
    EnsureInitialized();
    for (int i = 0; i < names_.length(); ++i) {
      if (name->Equals(*names_[i])) {
        assigned_arguments_[i] = -1;
        assigned_constants_[i] = value;
        return;
      }
    }
    names_.Add(name);
    assigned_arguments_.Add(-1);
    assigned_constants_.Add(value);
  }

  void AssignmentFromSomethingElse() {
    // The this assignment is not a simple one.
    only_simple_this_property_assignments_ = false;
  }

  void EnsureInitialized() {
    if (names_.capacity() == 0) {
      ASSERT(assigned_arguments_.capacity() == 0);
      ASSERT(assigned_constants_.capacity() == 0);
      names_.Initialize(4);
      assigned_arguments_.Initialize(4);
      assigned_constants_.Initialize(4);
    }
  }

  Isolate* isolate_;
  bool only_simple_this_property_assignments_;
  ZoneStringList names_;
  ZoneList<int> assigned_arguments_;
  ZoneObjectList assigned_constants_;
};


Statement* Parser::ParseSourceElement(ZoneStringList* labels,
                                      bool* ok) {
  // (Ecma 262 5th Edition, clause 14):
  // SourceElement:
  //    Statement
  //    FunctionDeclaration
  //
  // In harmony mode we allow additionally the following productions
  // SourceElement:
  //    LetDeclaration

  if (peek() == Token::FUNCTION) {
    return ParseFunctionDeclaration(ok);
  } else if (peek() == Token::LET) {
    return ParseVariableStatement(kSourceElement, ok);
  } else {
    return ParseStatement(labels, ok);
  }
}


void* Parser::ParseSourceElements(ZoneList<Statement*>* processor,
                                  int end_token,
                                  bool* ok) {
  // SourceElements ::
  //   (SourceElement)* <end_token>

  // Allocate a target stack to use for this set of source
  // elements. This way, all scripts and functions get their own
  // target stack thus avoiding illegal breaks and continues across
  // functions.
  TargetScope scope(&this->target_stack_);

  ASSERT(processor != NULL);
  InitializationBlockFinder block_finder(top_scope_, target_stack_);
  ThisNamedPropertyAssignmentFinder this_property_assignment_finder(isolate());
  bool directive_prologue = true;     // Parsing directive prologue.

  while (peek() != end_token) {
    if (directive_prologue && peek() != Token::STRING) {
      directive_prologue = false;
    }

    Scanner::Location token_loc = scanner().peek_location();
    Statement* stat = ParseSourceElement(NULL, CHECK_OK);
    if (stat == NULL || stat->IsEmpty()) {
      directive_prologue = false;   // End of directive prologue.
      continue;
    }

    if (directive_prologue) {
      // A shot at a directive.
      ExpressionStatement *e_stat;
      Literal *literal;
      // Still processing directive prologue?
      if ((e_stat = stat->AsExpressionStatement()) != NULL &&
          (literal = e_stat->expression()->AsLiteral()) != NULL &&
          literal->handle()->IsString()) {
        Handle<String> directive = Handle<String>::cast(literal->handle());

        // Check "use strict" directive (ES5 14.1).
        if (!top_scope_->is_strict_mode() &&
            directive->Equals(isolate()->heap()->use_strict()) &&
            token_loc.end_pos - token_loc.beg_pos ==
              isolate()->heap()->use_strict()->length() + 2) {
          top_scope_->EnableStrictMode();
          // "use strict" is the only directive for now.
          directive_prologue = false;
        }
      } else {
        // End of the directive prologue.
        directive_prologue = false;
      }
    }

    block_finder.Update(stat);
    // Find and mark all assignments to named properties in this (this.x =)
    if (top_scope_->is_function_scope()) {
      this_property_assignment_finder.Update(top_scope_, stat);
    }
    processor->Add(stat);
  }

  // Propagate the collected information on this property assignments.
  if (top_scope_->is_function_scope()) {
    bool only_simple_this_property_assignments =
        this_property_assignment_finder.only_simple_this_property_assignments()
        && top_scope_->declarations()->length() == 0;
    if (only_simple_this_property_assignments) {
      lexical_scope_->SetThisPropertyAssignmentInfo(
          only_simple_this_property_assignments,
          this_property_assignment_finder.GetThisPropertyAssignments());
    }
  }
  return 0;
}


Statement* Parser::ParseStatement(ZoneStringList* labels, bool* ok) {
  // Statement ::
  //   Block
  //   VariableStatement
  //   EmptyStatement
  //   ExpressionStatement
  //   IfStatement
  //   IterationStatement
  //   ContinueStatement
  //   BreakStatement
  //   ReturnStatement
  //   WithStatement
  //   LabelledStatement
  //   SwitchStatement
  //   ThrowStatement
  //   TryStatement
  //   DebuggerStatement

  // Note: Since labels can only be used by 'break' and 'continue'
  // statements, which themselves are only valid within blocks,
  // iterations or 'switch' statements (i.e., BreakableStatements),
  // labels can be simply ignored in all other cases; except for
  // trivial labeled break statements 'label: break label' which is
  // parsed into an empty statement.

  // Keep the source position of the statement
  int statement_pos = scanner().peek_location().beg_pos;
  Statement* stmt = NULL;
  switch (peek()) {
    case Token::LBRACE:
      return ParseBlock(labels, ok);

    case Token::CONST:  // fall through
    case Token::VAR:
      stmt = ParseVariableStatement(kStatement, ok);
      break;

    case Token::SEMICOLON:
      Next();
      return EmptyStatement();

    case Token::IF:
      stmt = ParseIfStatement(labels, ok);
      break;

    case Token::DO:
      stmt = ParseDoWhileStatement(labels, ok);
      break;

    case Token::WHILE:
      stmt = ParseWhileStatement(labels, ok);
      break;

    case Token::FOR:
      stmt = ParseForStatement(labels, ok);
      break;

    case Token::CONTINUE:
      stmt = ParseContinueStatement(ok);
      break;

    case Token::BREAK:
      stmt = ParseBreakStatement(labels, ok);
      break;

    case Token::RETURN:
      stmt = ParseReturnStatement(ok);
      break;

    case Token::WITH:
      stmt = ParseWithStatement(labels, ok);
      break;

    case Token::SWITCH:
      stmt = ParseSwitchStatement(labels, ok);
      break;

    case Token::THROW:
      stmt = ParseThrowStatement(ok);
      break;

    case Token::TRY: {
      // NOTE: It is somewhat complicated to have labels on
      // try-statements. When breaking out of a try-finally statement,
      // one must take great care not to treat it as a
      // fall-through. It is much easier just to wrap the entire
      // try-statement in a statement block and put the labels there
      Block* result = new(zone()) Block(isolate(), labels, 1, false);
      Target target(&this->target_stack_, result);
      TryStatement* statement = ParseTryStatement(CHECK_OK);
      if (statement) {
        statement->set_statement_pos(statement_pos);
      }
      if (result) result->AddStatement(statement);
      return result;
    }

    case Token::FUNCTION: {
      // FunctionDeclaration is only allowed in the context of SourceElements
      // (Ecma 262 5th Edition, clause 14):
      // SourceElement:
      //    Statement
      //    FunctionDeclaration
      // Common language extension is to allow function declaration in place
      // of any statement. This language extension is disabled in strict mode.
      if (top_scope_->is_strict_mode()) {
        ReportMessageAt(scanner().peek_location(), "strict_function",
                        Vector<const char*>::empty());
        *ok = false;
        return NULL;
      }
      return ParseFunctionDeclaration(ok);
    }

    case Token::DEBUGGER:
      stmt = ParseDebuggerStatement(ok);
      break;

    default:
      stmt = ParseExpressionOrLabelledStatement(labels, ok);
  }

  // Store the source position of the statement
  if (stmt != NULL) stmt->set_statement_pos(statement_pos);
  return stmt;
}


VariableProxy* Parser::Declare(Handle<String> name,
<<<<<<< HEAD
                               VariableMode mode,
=======
                               Variable::Mode mode,
>>>>>>> 45790924
                               FunctionLiteral* fun,
                               bool resolve,
                               bool* ok) {
  Variable* var = NULL;
  // If we are inside a function, a declaration of a var/const variable is a
  // truly local variable, and the scope of the variable is always the function
  // scope.

  // If a function scope exists, then we can statically declare this
  // variable and also set its mode. In any case, a Declaration node
  // will be added to the scope so that the declaration can be added
  // to the corresponding activation frame at runtime if necessary.
  // For instance declarations inside an eval scope need to be added
  // to the calling function context.
  // Similarly, strict mode eval scope does not leak variable declarations to
  // the caller's scope so we declare all locals, too.

<<<<<<< HEAD
  Scope* declaration_scope = mode == LET ? top_scope_
=======
  Scope* declaration_scope = mode == Variable::LET ? top_scope_
>>>>>>> 45790924
      : top_scope_->DeclarationScope();
  if (declaration_scope->is_function_scope() ||
      declaration_scope->is_strict_mode_eval_scope() ||
      declaration_scope->is_block_scope()) {
    // Declare the variable in the function scope.
    var = declaration_scope->LocalLookup(name);
    if (var == NULL) {
      // Declare the name.
      var = declaration_scope->DeclareLocal(name, mode);
    } else {
      // The name was declared in this scope before; check for conflicting
      // re-declarations. We have a conflict if either of the declarations is
      // not a var. There is similar code in runtime.cc in the Declare
      // functions. The function CheckNonConflictingScope checks for conflicting
      // var and let bindings from different scopes whereas this is a check for
      // conflicting declarations within the same scope. This check also covers
      //
      // function () { let x; { var x; } }
      //
      // because the var declaration is hoisted to the function scope where 'x'
      // is already bound.
<<<<<<< HEAD
      if ((mode != VAR) || (var->mode() != VAR)) {
        // We only have vars, consts and lets in declarations.
        ASSERT(var->mode() == VAR ||
               var->mode() == CONST ||
               var->mode() == LET);
        if (harmony_scoping_) {
=======
      if ((mode != Variable::VAR) || (var->mode() != Variable::VAR)) {
        // We only have vars, consts and lets in declarations.
        ASSERT(var->mode() == Variable::VAR ||
               var->mode() == Variable::CONST ||
               var->mode() == Variable::LET);
        if (harmony_block_scoping_) {
>>>>>>> 45790924
          // In harmony mode we treat re-declarations as early errors. See
          // ES5 16 for a definition of early errors.
          SmartArrayPointer<char> c_string = name->ToCString(DISALLOW_NULLS);
          const char* elms[2] = { "Variable", *c_string };
          Vector<const char*> args(elms, 2);
          ReportMessage("redeclaration", args);
          *ok = false;
          return NULL;
        }
<<<<<<< HEAD
        const char* type = (var->mode() == VAR) ? "var" :
                           (var->mode() == CONST) ? "const" : "let";
=======
        const char* type = (var->mode() == Variable::VAR) ? "var" :
                           (var->mode() == Variable::CONST) ? "const" : "let";
>>>>>>> 45790924
        Handle<String> type_string =
            isolate()->factory()->NewStringFromUtf8(CStrVector(type), TENURED);
        Expression* expression =
            NewThrowTypeError(isolate()->factory()->redeclaration_symbol(),
                              type_string, name);
        declaration_scope->SetIllegalRedeclaration(expression);
      }
    }
  }

  // We add a declaration node for every declaration. The compiler
  // will only generate code if necessary. In particular, declarations
  // for inner local variables that do not represent functions won't
  // result in any generated code.
  //
  // Note that we always add an unresolved proxy even if it's not
  // used, simply because we don't know in this method (w/o extra
  // parameters) if the proxy is needed or not. The proxy will be
  // bound during variable resolution time unless it was pre-bound
  // below.
  //
  // WARNING: This will lead to multiple declaration nodes for the
  // same variable if it is declared several times. This is not a
  // semantic issue as long as we keep the source order, but it may be
  // a performance issue since it may lead to repeated
  // Runtime::DeclareContextSlot() calls.
  VariableProxy* proxy = declaration_scope->NewUnresolved(
      name, false, scanner().location().beg_pos);
  declaration_scope->AddDeclaration(
      new(zone()) Declaration(proxy, mode, fun, top_scope_));

  // For global const variables we bind the proxy to a variable.
<<<<<<< HEAD
  if (mode == CONST && declaration_scope->is_global_scope()) {
    ASSERT(resolve);  // should be set by all callers
    Variable::Kind kind = Variable::NORMAL;
    var = new(zone()) Variable(declaration_scope, name, CONST, true, kind);
=======
  if (mode == Variable::CONST && declaration_scope->is_global_scope()) {
    ASSERT(resolve);  // should be set by all callers
    Variable::Kind kind = Variable::NORMAL;
    var = new(zone()) Variable(declaration_scope,
                               name,
                               Variable::CONST,
                               true,
                               kind);
>>>>>>> 45790924
  }

  // If requested and we have a local variable, bind the proxy to the variable
  // at parse-time. This is used for functions (and consts) declared inside
  // statements: the corresponding function (or const) variable must be in the
  // function scope and not a statement-local scope, e.g. as provided with a
  // 'with' statement:
  //
  //   with (obj) {
  //     function f() {}
  //   }
  //
  // which is translated into:
  //
  //   with (obj) {
  //     // in this case this is not: 'var f; f = function () {};'
  //     var f = function () {};
  //   }
  //
  // Note that if 'f' is accessed from inside the 'with' statement, it
  // will be allocated in the context (because we must be able to look
  // it up dynamically) but it will also be accessed statically, i.e.,
  // with a context slot index and a context chain length for this
  // initialization code. Thus, inside the 'with' statement, we need
  // both access to the static and the dynamic context chain; the
  // runtime needs to provide both.
  if (resolve && var != NULL) proxy->BindTo(var);

  return proxy;
}


// Language extension which is only enabled for source files loaded
// through the API's extension mechanism.  A native function
// declaration is resolved by looking up the function through a
// callback provided by the extension.
Statement* Parser::ParseNativeDeclaration(bool* ok) {
  Expect(Token::FUNCTION, CHECK_OK);
  Handle<String> name = ParseIdentifier(CHECK_OK);
  Expect(Token::LPAREN, CHECK_OK);
  bool done = (peek() == Token::RPAREN);
  while (!done) {
    ParseIdentifier(CHECK_OK);
    done = (peek() == Token::RPAREN);
    if (!done) {
      Expect(Token::COMMA, CHECK_OK);
    }
  }
  Expect(Token::RPAREN, CHECK_OK);
  Expect(Token::SEMICOLON, CHECK_OK);

  // Make sure that the function containing the native declaration
  // isn't lazily compiled. The extension structures are only
  // accessible while parsing the first time not when reparsing
  // because of lazy compilation.
  top_scope_->DeclarationScope()->ForceEagerCompilation();

  // Compute the function template for the native function.
  v8::Handle<v8::FunctionTemplate> fun_template =
      extension_->GetNativeFunction(v8::Utils::ToLocal(name));
  ASSERT(!fun_template.IsEmpty());

  // Instantiate the function and create a shared function info from it.
  Handle<JSFunction> fun = Utils::OpenHandle(*fun_template->GetFunction());
  const int literals = fun->NumberOfLiterals();
  Handle<Code> code = Handle<Code>(fun->shared()->code());
  Handle<Code> construct_stub = Handle<Code>(fun->shared()->construct_stub());
  Handle<SharedFunctionInfo> shared =
      isolate()->factory()->NewSharedFunctionInfo(name, literals, code,
          Handle<SerializedScopeInfo>(fun->shared()->scope_info()));
  shared->set_construct_stub(*construct_stub);

  // Copy the function data to the shared function info.
  shared->set_function_data(fun->shared()->function_data());
  int parameters = fun->shared()->formal_parameter_count();
  shared->set_formal_parameter_count(parameters);

  // TODO(1240846): It's weird that native function declarations are
  // introduced dynamically when we meet their declarations, whereas
  // other functions are setup when entering the surrounding scope.
  SharedFunctionInfoLiteral* lit =
      new(zone()) SharedFunctionInfoLiteral(isolate(), shared);
<<<<<<< HEAD
  VariableProxy* var = Declare(name, VAR, NULL, true, CHECK_OK);
=======
  VariableProxy* var = Declare(name, Variable::VAR, NULL, true, CHECK_OK);
>>>>>>> 45790924
  return new(zone()) ExpressionStatement(new(zone()) Assignment(
      isolate(), Token::INIT_VAR, var, lit, RelocInfo::kNoPosition));
}


Statement* Parser::ParseFunctionDeclaration(bool* ok) {
  // FunctionDeclaration ::
  //   'function' Identifier '(' FormalParameterListopt ')' '{' FunctionBody '}'
  Expect(Token::FUNCTION, CHECK_OK);
  int function_token_position = scanner().location().beg_pos;
  bool is_strict_reserved = false;
  Handle<String> name = ParseIdentifierOrStrictReservedWord(
      &is_strict_reserved, CHECK_OK);
  FunctionLiteral* fun = ParseFunctionLiteral(name,
                                              is_strict_reserved,
                                              function_token_position,
                                              FunctionLiteral::DECLARATION,
                                              CHECK_OK);
  // Even if we're not at the top-level of the global or a function
  // scope, we treat is as such and introduce the function with it's
  // initial value upon entering the corresponding scope.
<<<<<<< HEAD
  VariableMode mode = harmony_scoping_ ? LET : VAR;
=======
  Variable::Mode mode = harmony_block_scoping_ ? Variable::LET : Variable::VAR;
>>>>>>> 45790924
  Declare(name, mode, fun, true, CHECK_OK);
  return EmptyStatement();
}


Block* Parser::ParseBlock(ZoneStringList* labels, bool* ok) {
<<<<<<< HEAD
  if (harmony_scoping_) return ParseScopedBlock(labels, ok);
=======
  if (harmony_block_scoping_) return ParseScopedBlock(labels, ok);
>>>>>>> 45790924

  // Block ::
  //   '{' Statement* '}'

  // Note that a Block does not introduce a new execution scope!
  // (ECMA-262, 3rd, 12.2)
  //
  // Construct block expecting 16 statements.
  Block* result = new(zone()) Block(isolate(), labels, 16, false);
  Target target(&this->target_stack_, result);
  Expect(Token::LBRACE, CHECK_OK);
  InitializationBlockFinder block_finder(top_scope_, target_stack_);
  while (peek() != Token::RBRACE) {
    Statement* stat = ParseStatement(NULL, CHECK_OK);
    if (stat && !stat->IsEmpty()) {
      result->AddStatement(stat);
      block_finder.Update(stat);
    }
  }
  Expect(Token::RBRACE, CHECK_OK);
  return result;
}


Block* Parser::ParseScopedBlock(ZoneStringList* labels, bool* ok) {
  // The harmony mode uses source elements instead of statements.
  //
  // Block ::
  //   '{' SourceElement* '}'

  // Construct block expecting 16 statements.
  Block* body = new(zone()) Block(isolate(), labels, 16, false);
  Scope* saved_scope = top_scope_;
  Scope* block_scope = NewScope(top_scope_,
                                Scope::BLOCK_SCOPE,
                                inside_with());
  if (top_scope_->is_strict_mode()) {
    block_scope->EnableStrictMode();
  }
  top_scope_ = block_scope;

  // Parse the statements and collect escaping labels.
  TargetCollector collector;
  Target target(&this->target_stack_, &collector);
  Expect(Token::LBRACE, CHECK_OK);
  {
    Target target_body(&this->target_stack_, body);
    InitializationBlockFinder block_finder(top_scope_, target_stack_);

    while (peek() != Token::RBRACE) {
      Statement* stat = ParseSourceElement(NULL, CHECK_OK);
      if (stat && !stat->IsEmpty()) {
        body->AddStatement(stat);
        block_finder.Update(stat);
      }
    }
  }
  Expect(Token::RBRACE, CHECK_OK);
  top_scope_ = saved_scope;

  block_scope = block_scope->FinalizeBlockScope();
  body->set_block_scope(block_scope);
  return body;
}


Block* Parser::ParseVariableStatement(VariableDeclarationContext var_context,
                                      bool* ok) {
  // VariableStatement ::
  //   VariableDeclarations ';'

  Handle<String> ignore;
  Block* result = ParseVariableDeclarations(var_context,
                                            &ignore,
                                            CHECK_OK);
  ExpectSemicolon(CHECK_OK);
  return result;
}


bool Parser::IsEvalOrArguments(Handle<String> string) {
  return string.is_identical_to(isolate()->factory()->eval_symbol()) ||
      string.is_identical_to(isolate()->factory()->arguments_symbol());
}


// If the variable declaration declares exactly one non-const
// variable, then *var is set to that variable. In all other cases,
// *var is untouched; in particular, it is the caller's responsibility
// to initialize it properly. This mechanism is used for the parsing
// of 'for-in' loops.
Block* Parser::ParseVariableDeclarations(VariableDeclarationContext var_context,
                                         Handle<String>* out,
                                         bool* ok) {
  // VariableDeclarations ::
  //   ('var' | 'const') (Identifier ('=' AssignmentExpression)?)+[',']

<<<<<<< HEAD
  VariableMode mode = VAR;
=======
  Variable::Mode mode = Variable::VAR;
>>>>>>> 45790924
  // True if the binding needs initialization. 'let' and 'const' declared
  // bindings are created uninitialized by their declaration nodes and
  // need initialization. 'var' declared bindings are always initialized
  // immediately by their declaration nodes.
  bool needs_init = false;
  bool is_const = false;
  Token::Value init_op = Token::INIT_VAR;
  if (peek() == Token::VAR) {
    Consume(Token::VAR);
  } else if (peek() == Token::CONST) {
    Consume(Token::CONST);
    if (top_scope_->is_strict_mode()) {
      ReportMessage("strict_const", Vector<const char*>::empty());
      *ok = false;
      return NULL;
    }
<<<<<<< HEAD
    mode = CONST;
=======
    mode = Variable::CONST;
>>>>>>> 45790924
    is_const = true;
    needs_init = true;
    init_op = Token::INIT_CONST;
  } else if (peek() == Token::LET) {
    Consume(Token::LET);
    if (var_context != kSourceElement &&
        var_context != kForStatement) {
      ASSERT(var_context == kStatement);
      ReportMessage("unprotected_let", Vector<const char*>::empty());
      *ok = false;
      return NULL;
    }
<<<<<<< HEAD
    mode = LET;
=======
    mode = Variable::LET;
>>>>>>> 45790924
    needs_init = true;
    init_op = Token::INIT_LET;
  } else {
    UNREACHABLE();  // by current callers
  }

<<<<<<< HEAD
  Scope* declaration_scope = (mode == LET)
=======
  Scope* declaration_scope = mode == Variable::LET
>>>>>>> 45790924
      ? top_scope_ : top_scope_->DeclarationScope();
  // The scope of a var/const declared variable anywhere inside a function
  // is the entire function (ECMA-262, 3rd, 10.1.3, and 12.2). Thus we can
  // transform a source-level var/const declaration into a (Function)
  // Scope declaration, and rewrite the source-level initialization into an
  // assignment statement. We use a block to collect multiple assignments.
  //
  // We mark the block as initializer block because we don't want the
  // rewriter to add a '.result' assignment to such a block (to get compliant
  // behavior for code such as print(eval('var x = 7')), and for cosmetic
  // reasons when pretty-printing. Also, unless an assignment (initialization)
  // is inside an initializer block, it is ignored.
  //
  // Create new block with one expected declaration.
  Block* block = new(zone()) Block(isolate(), NULL, 1, true);
  int nvars = 0;  // the number of variables declared
  Handle<String> name;
  do {
    if (fni_ != NULL) fni_->Enter();

    // Parse variable name.
    if (nvars > 0) Consume(Token::COMMA);
    name = ParseIdentifier(CHECK_OK);
    if (fni_ != NULL) fni_->PushVariableName(name);

    // Strict mode variables may not be named eval or arguments
    if (declaration_scope->is_strict_mode() && IsEvalOrArguments(name)) {
      ReportMessage("strict_var_name", Vector<const char*>::empty());
      *ok = false;
      return NULL;
    }

    // Declare variable.
    // Note that we *always* must treat the initial value via a separate init
    // assignment for variables and constants because the value must be assigned
    // when the variable is encountered in the source. But the variable/constant
    // is declared (and set to 'undefined') upon entering the function within
    // which the variable or constant is declared. Only function variables have
    // an initial value in the declaration (because they are initialized upon
    // entering the function).
    //
    // If we have a const declaration, in an inner scope, the proxy is always
    // bound to the declared variable (independent of possibly surrounding with
    // statements).
    Declare(name, mode, NULL, is_const /* always bound for CONST! */,
            CHECK_OK);
    nvars++;
    if (declaration_scope->num_var_or_const() > kMaxNumFunctionLocals) {
      ReportMessageAt(scanner().location(), "too_many_variables",
                      Vector<const char*>::empty());
      *ok = false;
      return NULL;
    }

    // Parse initialization expression if present and/or needed. A
    // declaration of the form:
    //
    //    var v = x;
    //
    // is syntactic sugar for:
    //
    //    var v; v = x;
    //
    // In particular, we need to re-lookup 'v' (in top_scope_, not
    // declaration_scope) as it may be a different 'v' than the 'v' in the
    // declaration (e.g., if we are inside a 'with' statement or 'catch'
    // block).
    //
    // However, note that const declarations are different! A const
    // declaration of the form:
    //
    //   const c = x;
    //
    // is *not* syntactic sugar for:
    //
    //   const c; c = x;
    //
    // The "variable" c initialized to x is the same as the declared
    // one - there is no re-lookup (see the last parameter of the
    // Declare() call above).

    Scope* initialization_scope = is_const ? declaration_scope : top_scope_;
    Expression* value = NULL;
    int position = -1;
    if (peek() == Token::ASSIGN) {
      Expect(Token::ASSIGN, CHECK_OK);
      position = scanner().location().beg_pos;
      value = ParseAssignmentExpression(var_context != kForStatement, CHECK_OK);
      // Don't infer if it is "a = function(){...}();"-like expression.
      if (fni_ != NULL &&
          value->AsCall() == NULL &&
          value->AsCallNew() == NULL) {
        fni_->Infer();
      } else {
        fni_->RemoveLastFunction();
      }
    }

    // Make sure that 'const x' and 'let x' initialize 'x' to undefined.
    if (value == NULL && needs_init) {
      value = GetLiteralUndefined();
    }

    // Global variable declarations must be compiled in a specific
    // way. When the script containing the global variable declaration
    // is entered, the global variable must be declared, so that if it
    // doesn't exist (not even in a prototype of the global object) it
    // gets created with an initial undefined value. This is handled
    // by the declarations part of the function representing the
    // top-level global code; see Runtime::DeclareGlobalVariable. If
    // it already exists (in the object or in a prototype), it is
    // *not* touched until the variable declaration statement is
    // executed.
    //
    // Executing the variable declaration statement will always
    // guarantee to give the global object a "local" variable; a
    // variable defined in the global object and not in any
    // prototype. This way, global variable declarations can shadow
    // properties in the prototype chain, but only after the variable
    // declaration statement has been executed. This is important in
    // browsers where the global object (window) has lots of
    // properties defined in prototype objects.

    if (initialization_scope->is_global_scope()) {
      // Compute the arguments for the runtime call.
      ZoneList<Expression*>* arguments = new(zone()) ZoneList<Expression*>(3);
      // We have at least 1 parameter.
      arguments->Add(NewLiteral(name));
      CallRuntime* initialize;

      if (is_const) {
        arguments->Add(value);
        value = NULL;  // zap the value to avoid the unnecessary assignment

        // Construct the call to Runtime_InitializeConstGlobal
        // and add it to the initialization statement block.
        // Note that the function does different things depending on
        // the number of arguments (1 or 2).
        initialize =
            new(zone()) CallRuntime(
                isolate(),
                isolate()->factory()->InitializeConstGlobal_symbol(),
                Runtime::FunctionForId(Runtime::kInitializeConstGlobal),
                arguments);
      } else {
        // Add strict mode.
        // We may want to pass singleton to avoid Literal allocations.
        StrictModeFlag flag = initialization_scope->is_strict_mode()
            ? kStrictMode
            : kNonStrictMode;
        arguments->Add(NewNumberLiteral(flag));

        // Be careful not to assign a value to the global variable if
        // we're in a with. The initialization value should not
        // necessarily be stored in the global object in that case,
        // which is why we need to generate a separate assignment node.
        if (value != NULL && !inside_with()) {
          arguments->Add(value);
          value = NULL;  // zap the value to avoid the unnecessary assignment
        }

        // Construct the call to Runtime_InitializeVarGlobal
        // and add it to the initialization statement block.
        // Note that the function does different things depending on
        // the number of arguments (2 or 3).
        initialize =
            new(zone()) CallRuntime(
                isolate(),
                isolate()->factory()->InitializeVarGlobal_symbol(),
                Runtime::FunctionForId(Runtime::kInitializeVarGlobal),
                arguments);
      }

      block->AddStatement(new(zone()) ExpressionStatement(initialize));
    }

    // Add an assignment node to the initialization statement block if we still
    // have a pending initialization value. We must distinguish between
    // different kinds of declarations: 'var' initializations are simply
    // assignments (with all the consequences if they are inside a 'with'
    // statement - they may change a 'with' object property). Constant
    // initializations always assign to the declared constant which is
    // always at the function scope level. This is only relevant for
    // dynamically looked-up variables and constants (the start context
    // for constant lookups is always the function context, while it is
    // the top context for var declared variables). Sigh...
    // For 'let' declared variables the initialization is in the same scope
    // as the declaration. Thus dynamic lookups are unnecessary even if the
    // block scope is inside a with.
    if (value != NULL) {
<<<<<<< HEAD
      bool in_with = (mode == VAR) ? inside_with() : false;
=======
      bool in_with = mode == Variable::VAR ? inside_with() : false;
>>>>>>> 45790924
      VariableProxy* proxy =
          initialization_scope->NewUnresolved(name, in_with);
      Assignment* assignment =
          new(zone()) Assignment(isolate(), init_op, proxy, value, position);
      if (block) {
        block->AddStatement(new(zone()) ExpressionStatement(assignment));
      }
    }

    if (fni_ != NULL) fni_->Leave();
  } while (peek() == Token::COMMA);

  // If there was a single non-const declaration, return it in the output
  // parameter for possible use by for/in.
  if (nvars == 1 && !is_const) {
    *out = name;
  }

  return block;
}


static bool ContainsLabel(ZoneStringList* labels, Handle<String> label) {
  ASSERT(!label.is_null());
  if (labels != NULL)
    for (int i = labels->length(); i-- > 0; )
      if (labels->at(i).is_identical_to(label))
        return true;

  return false;
}


Statement* Parser::ParseExpressionOrLabelledStatement(ZoneStringList* labels,
                                                      bool* ok) {
  // ExpressionStatement | LabelledStatement ::
  //   Expression ';'
  //   Identifier ':' Statement
  bool starts_with_idenfifier = peek_any_identifier();
  Expression* expr = ParseExpression(true, CHECK_OK);
  if (peek() == Token::COLON && starts_with_idenfifier && expr != NULL &&
      expr->AsVariableProxy() != NULL &&
      !expr->AsVariableProxy()->is_this()) {
    // Expression is a single identifier, and not, e.g., a parenthesized
    // identifier.
    VariableProxy* var = expr->AsVariableProxy();
    Handle<String> label = var->name();
    // TODO(1240780): We don't check for redeclaration of labels
    // during preparsing since keeping track of the set of active
    // labels requires nontrivial changes to the way scopes are
    // structured.  However, these are probably changes we want to
    // make later anyway so we should go back and fix this then.
    if (ContainsLabel(labels, label) || TargetStackContainsLabel(label)) {
      SmartArrayPointer<char> c_string = label->ToCString(DISALLOW_NULLS);
      const char* elms[2] = { "Label", *c_string };
      Vector<const char*> args(elms, 2);
      ReportMessage("redeclaration", args);
      *ok = false;
      return NULL;
    }
    if (labels == NULL) labels = new(zone()) ZoneStringList(4);
    labels->Add(label);
    // Remove the "ghost" variable that turned out to be a label
    // from the top scope. This way, we don't try to resolve it
    // during the scope processing.
    top_scope_->RemoveUnresolved(var);
    Expect(Token::COLON, CHECK_OK);
    return ParseStatement(labels, ok);
  }

  // If we have an extension, we allow a native function declaration.
  // A native function declaration starts with "native function" with
  // no line-terminator between the two words.
  if (extension_ != NULL &&
      peek() == Token::FUNCTION &&
      !scanner().HasAnyLineTerminatorBeforeNext() &&
      expr != NULL &&
      expr->AsVariableProxy() != NULL &&
      expr->AsVariableProxy()->name()->Equals(
          isolate()->heap()->native_symbol()) &&
      !scanner().literal_contains_escapes()) {
    return ParseNativeDeclaration(ok);
  }

  // Parsed expression statement.
  ExpectSemicolon(CHECK_OK);
  return new(zone()) ExpressionStatement(expr);
}


IfStatement* Parser::ParseIfStatement(ZoneStringList* labels, bool* ok) {
  // IfStatement ::
  //   'if' '(' Expression ')' Statement ('else' Statement)?

  Expect(Token::IF, CHECK_OK);
  Expect(Token::LPAREN, CHECK_OK);
  Expression* condition = ParseExpression(true, CHECK_OK);
  Expect(Token::RPAREN, CHECK_OK);
  Statement* then_statement = ParseStatement(labels, CHECK_OK);
  Statement* else_statement = NULL;
  if (peek() == Token::ELSE) {
    Next();
    else_statement = ParseStatement(labels, CHECK_OK);
  } else {
    else_statement = EmptyStatement();
  }
  return new(zone()) IfStatement(
      isolate(), condition, then_statement, else_statement);
}


Statement* Parser::ParseContinueStatement(bool* ok) {
  // ContinueStatement ::
  //   'continue' Identifier? ';'

  Expect(Token::CONTINUE, CHECK_OK);
  Handle<String> label = Handle<String>::null();
  Token::Value tok = peek();
  if (!scanner().HasAnyLineTerminatorBeforeNext() &&
      tok != Token::SEMICOLON && tok != Token::RBRACE && tok != Token::EOS) {
    label = ParseIdentifier(CHECK_OK);
  }
  IterationStatement* target = NULL;
  target = LookupContinueTarget(label, CHECK_OK);
  if (target == NULL) {
    // Illegal continue statement.
    const char* message = "illegal_continue";
    Vector<Handle<String> > args;
    if (!label.is_null()) {
      message = "unknown_label";
      args = Vector<Handle<String> >(&label, 1);
    }
    ReportMessageAt(scanner().location(), message, args);
    *ok = false;
    return NULL;
  }
  ExpectSemicolon(CHECK_OK);
  return new(zone()) ContinueStatement(target);
}


Statement* Parser::ParseBreakStatement(ZoneStringList* labels, bool* ok) {
  // BreakStatement ::
  //   'break' Identifier? ';'

  Expect(Token::BREAK, CHECK_OK);
  Handle<String> label;
  Token::Value tok = peek();
  if (!scanner().HasAnyLineTerminatorBeforeNext() &&
      tok != Token::SEMICOLON && tok != Token::RBRACE && tok != Token::EOS) {
    label = ParseIdentifier(CHECK_OK);
  }
  // Parse labeled break statements that target themselves into
  // empty statements, e.g. 'l1: l2: l3: break l2;'
  if (!label.is_null() && ContainsLabel(labels, label)) {
    return EmptyStatement();
  }
  BreakableStatement* target = NULL;
  target = LookupBreakTarget(label, CHECK_OK);
  if (target == NULL) {
    // Illegal break statement.
    const char* message = "illegal_break";
    Vector<Handle<String> > args;
    if (!label.is_null()) {
      message = "unknown_label";
      args = Vector<Handle<String> >(&label, 1);
    }
    ReportMessageAt(scanner().location(), message, args);
    *ok = false;
    return NULL;
  }
  ExpectSemicolon(CHECK_OK);
  return new(zone()) BreakStatement(target);
}


Statement* Parser::ParseReturnStatement(bool* ok) {
  // ReturnStatement ::
  //   'return' Expression? ';'

  // Consume the return token. It is necessary to do the before
  // reporting any errors on it, because of the way errors are
  // reported (underlining).
  Expect(Token::RETURN, CHECK_OK);

  // An ECMAScript program is considered syntactically incorrect if it
  // contains a return statement that is not within the body of a
  // function. See ECMA-262, section 12.9, page 67.
  //
  // To be consistent with KJS we report the syntax error at runtime.
  Scope* declaration_scope = top_scope_->DeclarationScope();
  if (declaration_scope->is_global_scope() ||
      declaration_scope->is_eval_scope()) {
    Handle<String> type = isolate()->factory()->illegal_return_symbol();
    Expression* throw_error = NewThrowSyntaxError(type, Handle<Object>::null());
    return new(zone()) ExpressionStatement(throw_error);
  }

  Token::Value tok = peek();
  if (scanner().HasAnyLineTerminatorBeforeNext() ||
      tok == Token::SEMICOLON ||
      tok == Token::RBRACE ||
      tok == Token::EOS) {
    ExpectSemicolon(CHECK_OK);
    return new(zone()) ReturnStatement(GetLiteralUndefined());
  }

  Expression* expr = ParseExpression(true, CHECK_OK);
  ExpectSemicolon(CHECK_OK);
  return new(zone()) ReturnStatement(expr);
}


Statement* Parser::ParseWithStatement(ZoneStringList* labels, bool* ok) {
  // WithStatement ::
  //   'with' '(' Expression ')' Statement

  Expect(Token::WITH, CHECK_OK);

  if (top_scope_->is_strict_mode()) {
    ReportMessage("strict_mode_with", Vector<const char*>::empty());
    *ok = false;
    return NULL;
  }

  Expect(Token::LPAREN, CHECK_OK);
  Expression* expr = ParseExpression(true, CHECK_OK);
  Expect(Token::RPAREN, CHECK_OK);

  ++with_nesting_level_;
  top_scope_->DeclarationScope()->RecordWithStatement();
  Statement* stmt = ParseStatement(labels, CHECK_OK);
  --with_nesting_level_;
  return new(zone()) WithStatement(expr, stmt);
}


CaseClause* Parser::ParseCaseClause(bool* default_seen_ptr, bool* ok) {
  // CaseClause ::
  //   'case' Expression ':' Statement*
  //   'default' ':' Statement*

  Expression* label = NULL;  // NULL expression indicates default case
  if (peek() == Token::CASE) {
    Expect(Token::CASE, CHECK_OK);
    label = ParseExpression(true, CHECK_OK);
  } else {
    Expect(Token::DEFAULT, CHECK_OK);
    if (*default_seen_ptr) {
      ReportMessage("multiple_defaults_in_switch",
                    Vector<const char*>::empty());
      *ok = false;
      return NULL;
    }
    *default_seen_ptr = true;
  }
  Expect(Token::COLON, CHECK_OK);
  int pos = scanner().location().beg_pos;
  ZoneList<Statement*>* statements = new(zone()) ZoneList<Statement*>(5);
  while (peek() != Token::CASE &&
         peek() != Token::DEFAULT &&
         peek() != Token::RBRACE) {
    Statement* stat = ParseStatement(NULL, CHECK_OK);
    statements->Add(stat);
  }

  return new(zone()) CaseClause(isolate(), label, statements, pos);
}


SwitchStatement* Parser::ParseSwitchStatement(ZoneStringList* labels,
                                              bool* ok) {
  // SwitchStatement ::
  //   'switch' '(' Expression ')' '{' CaseClause* '}'

  SwitchStatement* statement = new(zone()) SwitchStatement(isolate(), labels);
  Target target(&this->target_stack_, statement);

  Expect(Token::SWITCH, CHECK_OK);
  Expect(Token::LPAREN, CHECK_OK);
  Expression* tag = ParseExpression(true, CHECK_OK);
  Expect(Token::RPAREN, CHECK_OK);

  bool default_seen = false;
  ZoneList<CaseClause*>* cases = new(zone()) ZoneList<CaseClause*>(4);
  Expect(Token::LBRACE, CHECK_OK);
  while (peek() != Token::RBRACE) {
    CaseClause* clause = ParseCaseClause(&default_seen, CHECK_OK);
    cases->Add(clause);
  }
  Expect(Token::RBRACE, CHECK_OK);

  if (statement) statement->Initialize(tag, cases);
  return statement;
}


Statement* Parser::ParseThrowStatement(bool* ok) {
  // ThrowStatement ::
  //   'throw' Expression ';'

  Expect(Token::THROW, CHECK_OK);
  int pos = scanner().location().beg_pos;
  if (scanner().HasAnyLineTerminatorBeforeNext()) {
    ReportMessage("newline_after_throw", Vector<const char*>::empty());
    *ok = false;
    return NULL;
  }
  Expression* exception = ParseExpression(true, CHECK_OK);
  ExpectSemicolon(CHECK_OK);

  return new(zone()) ExpressionStatement(
      new(zone()) Throw(isolate(), exception, pos));
}


TryStatement* Parser::ParseTryStatement(bool* ok) {
  // TryStatement ::
  //   'try' Block Catch
  //   'try' Block Finally
  //   'try' Block Catch Finally
  //
  // Catch ::
  //   'catch' '(' Identifier ')' Block
  //
  // Finally ::
  //   'finally' Block

  Expect(Token::TRY, CHECK_OK);

  TargetCollector try_collector;
  Block* try_block;

  { Target target(&this->target_stack_, &try_collector);
    try_block = ParseBlock(NULL, CHECK_OK);
  }

  Token::Value tok = peek();
  if (tok != Token::CATCH && tok != Token::FINALLY) {
    ReportMessage("no_catch_or_finally", Vector<const char*>::empty());
    *ok = false;
    return NULL;
  }

  // If we can break out from the catch block and there is a finally block,
  // then we will need to collect escaping targets from the catch
  // block. Since we don't know yet if there will be a finally block, we
  // always collect the targets.
  TargetCollector catch_collector;
  Scope* catch_scope = NULL;
  Variable* catch_variable = NULL;
  Block* catch_block = NULL;
  Handle<String> name;
  if (tok == Token::CATCH) {
    Consume(Token::CATCH);

    Expect(Token::LPAREN, CHECK_OK);
    name = ParseIdentifier(CHECK_OK);

    if (top_scope_->is_strict_mode() && IsEvalOrArguments(name)) {
      ReportMessage("strict_catch_variable", Vector<const char*>::empty());
      *ok = false;
      return NULL;
    }

    Expect(Token::RPAREN, CHECK_OK);

    if (peek() == Token::LBRACE) {
      Target target(&this->target_stack_, &catch_collector);
      catch_scope = NewScope(top_scope_, Scope::CATCH_SCOPE, inside_with());
      if (top_scope_->is_strict_mode()) {
        catch_scope->EnableStrictMode();
      }
<<<<<<< HEAD
      VariableMode mode = harmony_scoping_ ? LET : VAR;
=======
      Variable::Mode mode = harmony_block_scoping_
          ? Variable::LET : Variable::VAR;
>>>>>>> 45790924
      catch_variable = catch_scope->DeclareLocal(name, mode);

      Scope* saved_scope = top_scope_;
      top_scope_ = catch_scope;
      catch_block = ParseBlock(NULL, CHECK_OK);
      top_scope_ = saved_scope;
    } else {
      Expect(Token::LBRACE, CHECK_OK);
    }

    tok = peek();
  }

  Block* finally_block = NULL;
  if (tok == Token::FINALLY || catch_block == NULL) {
    Consume(Token::FINALLY);
    finally_block = ParseBlock(NULL, CHECK_OK);
  }

  // Simplify the AST nodes by converting:
  //   'try B0 catch B1 finally B2'
  // to:
  //   'try { try B0 catch B1 } finally B2'

  if (catch_block != NULL && finally_block != NULL) {
    // If we have both, create an inner try/catch.
    ASSERT(catch_scope != NULL && catch_variable != NULL);
    TryCatchStatement* statement =
        new(zone()) TryCatchStatement(try_block,
                                      catch_scope,
                                      catch_variable,
                                      catch_block);
    statement->set_escaping_targets(try_collector.targets());
    try_block = new(zone()) Block(isolate(), NULL, 1, false);
    try_block->AddStatement(statement);
    catch_block = NULL;  // Clear to indicate it's been handled.
  }

  TryStatement* result = NULL;
  if (catch_block != NULL) {
    ASSERT(finally_block == NULL);
    ASSERT(catch_scope != NULL && catch_variable != NULL);
    result =
        new(zone()) TryCatchStatement(try_block,
                                      catch_scope,
                                      catch_variable,
                                      catch_block);
  } else {
    ASSERT(finally_block != NULL);
    result = new(zone()) TryFinallyStatement(try_block, finally_block);
    // Combine the jump targets of the try block and the possible catch block.
    try_collector.targets()->AddAll(*catch_collector.targets());
  }

  result->set_escaping_targets(try_collector.targets());
  return result;
}


DoWhileStatement* Parser::ParseDoWhileStatement(ZoneStringList* labels,
                                                bool* ok) {
  // DoStatement ::
  //   'do' Statement 'while' '(' Expression ')' ';'

  DoWhileStatement* loop = new(zone()) DoWhileStatement(isolate(), labels);
  Target target(&this->target_stack_, loop);

  Expect(Token::DO, CHECK_OK);
  Statement* body = ParseStatement(NULL, CHECK_OK);
  Expect(Token::WHILE, CHECK_OK);
  Expect(Token::LPAREN, CHECK_OK);

  if (loop != NULL) {
    int position = scanner().location().beg_pos;
    loop->set_condition_position(position);
  }

  Expression* cond = ParseExpression(true, CHECK_OK);
  Expect(Token::RPAREN, CHECK_OK);

  // Allow do-statements to be terminated with and without
  // semi-colons. This allows code such as 'do;while(0)return' to
  // parse, which would not be the case if we had used the
  // ExpectSemicolon() functionality here.
  if (peek() == Token::SEMICOLON) Consume(Token::SEMICOLON);

  if (loop != NULL) loop->Initialize(cond, body);
  return loop;
}


WhileStatement* Parser::ParseWhileStatement(ZoneStringList* labels, bool* ok) {
  // WhileStatement ::
  //   'while' '(' Expression ')' Statement

  WhileStatement* loop = new(zone()) WhileStatement(isolate(), labels);
  Target target(&this->target_stack_, loop);

  Expect(Token::WHILE, CHECK_OK);
  Expect(Token::LPAREN, CHECK_OK);
  Expression* cond = ParseExpression(true, CHECK_OK);
  Expect(Token::RPAREN, CHECK_OK);
  Statement* body = ParseStatement(NULL, CHECK_OK);

  if (loop != NULL) loop->Initialize(cond, body);
  return loop;
}


Statement* Parser::ParseForStatement(ZoneStringList* labels, bool* ok) {
  // ForStatement ::
  //   'for' '(' Expression? ';' Expression? ';' Expression? ')' Statement

  Statement* init = NULL;

  Expect(Token::FOR, CHECK_OK);
  Expect(Token::LPAREN, CHECK_OK);
  if (peek() != Token::SEMICOLON) {
    if (peek() == Token::VAR || peek() == Token::CONST) {
      Handle<String> name;
      Block* variable_statement =
          ParseVariableDeclarations(kForStatement, &name, CHECK_OK);

      if (peek() == Token::IN && !name.is_null()) {
        VariableProxy* each = top_scope_->NewUnresolved(name, inside_with());
        ForInStatement* loop = new(zone()) ForInStatement(isolate(), labels);
        Target target(&this->target_stack_, loop);

        Expect(Token::IN, CHECK_OK);
        Expression* enumerable = ParseExpression(true, CHECK_OK);
        Expect(Token::RPAREN, CHECK_OK);

        Statement* body = ParseStatement(NULL, CHECK_OK);
        loop->Initialize(each, enumerable, body);
        Block* result = new(zone()) Block(isolate(), NULL, 2, false);
        result->AddStatement(variable_statement);
        result->AddStatement(loop);
        // Parsed for-in loop w/ variable/const declaration.
        return result;
      } else {
        init = variable_statement;
      }

    } else {
      Expression* expression = ParseExpression(false, CHECK_OK);
      if (peek() == Token::IN) {
        // Signal a reference error if the expression is an invalid
        // left-hand side expression.  We could report this as a syntax
        // error here but for compatibility with JSC we choose to report
        // the error at runtime.
        if (expression == NULL || !expression->IsValidLeftHandSide()) {
          Handle<String> type =
              isolate()->factory()->invalid_lhs_in_for_in_symbol();
          expression = NewThrowReferenceError(type);
        }
        ForInStatement* loop = new(zone()) ForInStatement(isolate(), labels);
        Target target(&this->target_stack_, loop);

        Expect(Token::IN, CHECK_OK);
        Expression* enumerable = ParseExpression(true, CHECK_OK);
        Expect(Token::RPAREN, CHECK_OK);

        Statement* body = ParseStatement(NULL, CHECK_OK);
        if (loop) loop->Initialize(expression, enumerable, body);
        // Parsed for-in loop.
        return loop;

      } else {
        init = new(zone()) ExpressionStatement(expression);
      }
    }
  }

  // Standard 'for' loop
  ForStatement* loop = new(zone()) ForStatement(isolate(), labels);
  Target target(&this->target_stack_, loop);

  // Parsed initializer at this point.
  Expect(Token::SEMICOLON, CHECK_OK);

  Expression* cond = NULL;
  if (peek() != Token::SEMICOLON) {
    cond = ParseExpression(true, CHECK_OK);
  }
  Expect(Token::SEMICOLON, CHECK_OK);

  Statement* next = NULL;
  if (peek() != Token::RPAREN) {
    Expression* exp = ParseExpression(true, CHECK_OK);
    next = new(zone()) ExpressionStatement(exp);
  }
  Expect(Token::RPAREN, CHECK_OK);

  Statement* body = ParseStatement(NULL, CHECK_OK);
  if (loop) loop->Initialize(init, cond, next, body);
  return loop;
}


// Precedence = 1
Expression* Parser::ParseExpression(bool accept_IN, bool* ok) {
  // Expression ::
  //   AssignmentExpression
  //   Expression ',' AssignmentExpression

  Expression* result = ParseAssignmentExpression(accept_IN, CHECK_OK);
  while (peek() == Token::COMMA) {
    Expect(Token::COMMA, CHECK_OK);
    int position = scanner().location().beg_pos;
    Expression* right = ParseAssignmentExpression(accept_IN, CHECK_OK);
    result = new(zone()) BinaryOperation(
        isolate(), Token::COMMA, result, right, position);
  }
  return result;
}


// Precedence = 2
Expression* Parser::ParseAssignmentExpression(bool accept_IN, bool* ok) {
  // AssignmentExpression ::
  //   ConditionalExpression
  //   LeftHandSideExpression AssignmentOperator AssignmentExpression

  if (fni_ != NULL) fni_->Enter();
  Expression* expression = ParseConditionalExpression(accept_IN, CHECK_OK);

  if (!Token::IsAssignmentOp(peek())) {
    if (fni_ != NULL) fni_->Leave();
    // Parsed conditional expression only (no assignment).
    return expression;
  }

  // Signal a reference error if the expression is an invalid left-hand
  // side expression.  We could report this as a syntax error here but
  // for compatibility with JSC we choose to report the error at
  // runtime.
  if (expression == NULL || !expression->IsValidLeftHandSide()) {
    Handle<String> type =
        isolate()->factory()->invalid_lhs_in_assignment_symbol();
    expression = NewThrowReferenceError(type);
  }

  if (top_scope_->is_strict_mode()) {
    // Assignment to eval or arguments is disallowed in strict mode.
    CheckStrictModeLValue(expression, "strict_lhs_assignment", CHECK_OK);
  }

  Token::Value op = Next();  // Get assignment operator.
  int pos = scanner().location().beg_pos;
  Expression* right = ParseAssignmentExpression(accept_IN, CHECK_OK);

  // TODO(1231235): We try to estimate the set of properties set by
  // constructors. We define a new property whenever there is an
  // assignment to a property of 'this'. We should probably only add
  // properties if we haven't seen them before. Otherwise we'll
  // probably overestimate the number of properties.
  Property* property = expression ? expression->AsProperty() : NULL;
  if (op == Token::ASSIGN &&
      property != NULL &&
      property->obj()->AsVariableProxy() != NULL &&
      property->obj()->AsVariableProxy()->is_this()) {
    lexical_scope_->AddProperty();
<<<<<<< HEAD
  }

  // If we assign a function literal to a property we pretenure the
  // literal so it can be added as a constant function property.
  if (property != NULL && right->AsFunctionLiteral() != NULL) {
    right->AsFunctionLiteral()->set_pretenure(true);
  }

  if (fni_ != NULL) {
    // Check if the right hand side is a call to avoid inferring a
    // name if we're dealing with "a = function(){...}();"-like
    // expression.
    if ((op == Token::INIT_VAR
         || op == Token::INIT_CONST
         || op == Token::ASSIGN)
        && (right->AsCall() == NULL && right->AsCallNew() == NULL)) {
      fni_->Infer();
    } else {
      fni_->RemoveLastFunction();
    }
    fni_->Leave();
  }

=======
  }

  // If we assign a function literal to a property we pretenure the
  // literal so it can be added as a constant function property.
  if (property != NULL && right->AsFunctionLiteral() != NULL) {
    right->AsFunctionLiteral()->set_pretenure(true);
  }

  if (fni_ != NULL) {
    // Check if the right hand side is a call to avoid inferring a
    // name if we're dealing with "a = function(){...}();"-like
    // expression.
    if ((op == Token::INIT_VAR
         || op == Token::INIT_CONST
         || op == Token::ASSIGN)
        && (right->AsCall() == NULL && right->AsCallNew() == NULL)) {
      fni_->Infer();
    } else {
      fni_->RemoveLastFunction();
    }
    fni_->Leave();
  }

>>>>>>> 45790924
  return new(zone()) Assignment(isolate(), op, expression, right, pos);
}


// Precedence = 3
Expression* Parser::ParseConditionalExpression(bool accept_IN, bool* ok) {
  // ConditionalExpression ::
  //   LogicalOrExpression
  //   LogicalOrExpression '?' AssignmentExpression ':' AssignmentExpression

  // We start using the binary expression parser for prec >= 4 only!
  Expression* expression = ParseBinaryExpression(4, accept_IN, CHECK_OK);
  if (peek() != Token::CONDITIONAL) return expression;
  Consume(Token::CONDITIONAL);
  // In parsing the first assignment expression in conditional
  // expressions we always accept the 'in' keyword; see ECMA-262,
  // section 11.12, page 58.
  int left_position = scanner().peek_location().beg_pos;
  Expression* left = ParseAssignmentExpression(true, CHECK_OK);
  Expect(Token::COLON, CHECK_OK);
  int right_position = scanner().peek_location().beg_pos;
  Expression* right = ParseAssignmentExpression(accept_IN, CHECK_OK);
  return new(zone()) Conditional(
      isolate(), expression, left, right, left_position, right_position);
}


static int Precedence(Token::Value tok, bool accept_IN) {
  if (tok == Token::IN && !accept_IN)
    return 0;  // 0 precedence will terminate binary expression parsing

  return Token::Precedence(tok);
}


// Precedence >= 4
Expression* Parser::ParseBinaryExpression(int prec, bool accept_IN, bool* ok) {
  ASSERT(prec >= 4);
  Expression* x = ParseUnaryExpression(CHECK_OK);
  for (int prec1 = Precedence(peek(), accept_IN); prec1 >= prec; prec1--) {
    // prec1 >= 4
    while (Precedence(peek(), accept_IN) == prec1) {
      Token::Value op = Next();
      int position = scanner().location().beg_pos;
      Expression* y = ParseBinaryExpression(prec1 + 1, accept_IN, CHECK_OK);

      // Compute some expressions involving only number literals.
      if (x && x->AsLiteral() && x->AsLiteral()->handle()->IsNumber() &&
          y && y->AsLiteral() && y->AsLiteral()->handle()->IsNumber()) {
        double x_val = x->AsLiteral()->handle()->Number();
        double y_val = y->AsLiteral()->handle()->Number();

        switch (op) {
          case Token::ADD:
            x = NewNumberLiteral(x_val + y_val);
            continue;
          case Token::SUB:
            x = NewNumberLiteral(x_val - y_val);
            continue;
          case Token::MUL:
            x = NewNumberLiteral(x_val * y_val);
            continue;
          case Token::DIV:
            x = NewNumberLiteral(x_val / y_val);
            continue;
          case Token::BIT_OR:
            x = NewNumberLiteral(DoubleToInt32(x_val) | DoubleToInt32(y_val));
            continue;
          case Token::BIT_AND:
            x = NewNumberLiteral(DoubleToInt32(x_val) & DoubleToInt32(y_val));
            continue;
          case Token::BIT_XOR:
            x = NewNumberLiteral(DoubleToInt32(x_val) ^ DoubleToInt32(y_val));
            continue;
          case Token::SHL: {
            int value = DoubleToInt32(x_val) << (DoubleToInt32(y_val) & 0x1f);
            x = NewNumberLiteral(value);
            continue;
          }
          case Token::SHR: {
            uint32_t shift = DoubleToInt32(y_val) & 0x1f;
            uint32_t value = DoubleToUint32(x_val) >> shift;
            x = NewNumberLiteral(value);
            continue;
          }
          case Token::SAR: {
            uint32_t shift = DoubleToInt32(y_val) & 0x1f;
            int value = ArithmeticShiftRight(DoubleToInt32(x_val), shift);
            x = NewNumberLiteral(value);
            continue;
          }
          default:
            break;
        }
      }

      // For now we distinguish between comparisons and other binary
      // operations.  (We could combine the two and get rid of this
      // code and AST node eventually.)
      if (Token::IsCompareOp(op)) {
        // We have a comparison.
        Token::Value cmp = op;
        switch (op) {
          case Token::NE: cmp = Token::EQ; break;
          case Token::NE_STRICT: cmp = Token::EQ_STRICT; break;
          default: break;
        }
        x = new(zone()) CompareOperation(isolate(), cmp, x, y, position);
        if (cmp != op) {
          // The comparison was negated - add a NOT.
          x = new(zone()) UnaryOperation(isolate(), Token::NOT, x, position);
        }

      } else {
        // We have a "normal" binary operation.
        x = new(zone()) BinaryOperation(isolate(), op, x, y, position);
      }
    }
  }
  return x;
}


Expression* Parser::ParseUnaryExpression(bool* ok) {
  // UnaryExpression ::
  //   PostfixExpression
  //   'delete' UnaryExpression
  //   'void' UnaryExpression
  //   'typeof' UnaryExpression
  //   '++' UnaryExpression
  //   '--' UnaryExpression
  //   '+' UnaryExpression
  //   '-' UnaryExpression
  //   '~' UnaryExpression
  //   '!' UnaryExpression

  Token::Value op = peek();
  if (Token::IsUnaryOp(op)) {
    op = Next();
    int position = scanner().location().beg_pos;
    Expression* expression = ParseUnaryExpression(CHECK_OK);

    if (expression != NULL && (expression->AsLiteral() != NULL)) {
      Handle<Object> literal = expression->AsLiteral()->handle();
      if (op == Token::NOT) {
        // Convert the literal to a boolean condition and negate it.
        bool condition = literal->ToBoolean()->IsTrue();
        Handle<Object> result(isolate()->heap()->ToBoolean(!condition));
        return NewLiteral(result);
      } else if (literal->IsNumber()) {
        // Compute some expressions involving only number literals.
        double value = literal->Number();
        switch (op) {
          case Token::ADD:
            return expression;
          case Token::SUB:
            return NewNumberLiteral(-value);
          case Token::BIT_NOT:
            return NewNumberLiteral(~DoubleToInt32(value));
          default:
            break;
        }
      }
    }

    // "delete identifier" is a syntax error in strict mode.
    if (op == Token::DELETE && top_scope_->is_strict_mode()) {
      VariableProxy* operand = expression->AsVariableProxy();
      if (operand != NULL && !operand->is_this()) {
        ReportMessage("strict_delete", Vector<const char*>::empty());
        *ok = false;
        return NULL;
      }
    }

    return new(zone()) UnaryOperation(isolate(), op, expression, position);

  } else if (Token::IsCountOp(op)) {
    op = Next();
    Expression* expression = ParseUnaryExpression(CHECK_OK);
    // Signal a reference error if the expression is an invalid
    // left-hand side expression.  We could report this as a syntax
    // error here but for compatibility with JSC we choose to report the
    // error at runtime.
    if (expression == NULL || !expression->IsValidLeftHandSide()) {
      Handle<String> type =
          isolate()->factory()->invalid_lhs_in_prefix_op_symbol();
      expression = NewThrowReferenceError(type);
    }

    if (top_scope_->is_strict_mode()) {
      // Prefix expression operand in strict mode may not be eval or arguments.
      CheckStrictModeLValue(expression, "strict_lhs_prefix", CHECK_OK);
    }

    int position = scanner().location().beg_pos;
    return new(zone()) CountOperation(isolate(),
                                      op,
                                      true /* prefix */,
                                      expression,
                                      position);

  } else {
    return ParsePostfixExpression(ok);
  }
}


Expression* Parser::ParsePostfixExpression(bool* ok) {
  // PostfixExpression ::
  //   LeftHandSideExpression ('++' | '--')?

  Expression* expression = ParseLeftHandSideExpression(CHECK_OK);
  if (!scanner().HasAnyLineTerminatorBeforeNext() &&
      Token::IsCountOp(peek())) {
    // Signal a reference error if the expression is an invalid
    // left-hand side expression.  We could report this as a syntax
    // error here but for compatibility with JSC we choose to report the
    // error at runtime.
    if (expression == NULL || !expression->IsValidLeftHandSide()) {
      Handle<String> type =
          isolate()->factory()->invalid_lhs_in_postfix_op_symbol();
      expression = NewThrowReferenceError(type);
    }

    if (top_scope_->is_strict_mode()) {
      // Postfix expression operand in strict mode may not be eval or arguments.
      CheckStrictModeLValue(expression, "strict_lhs_prefix", CHECK_OK);
    }

    Token::Value next = Next();
    int position = scanner().location().beg_pos;
    expression =
        new(zone()) CountOperation(isolate(),
                                   next,
                                   false /* postfix */,
                                   expression,
                                   position);
  }
  return expression;
}


Expression* Parser::ParseLeftHandSideExpression(bool* ok) {
  // LeftHandSideExpression ::
  //   (NewExpression | MemberExpression) ...

  Expression* result;
  if (peek() == Token::NEW) {
    result = ParseNewExpression(CHECK_OK);
  } else {
    result = ParseMemberExpression(CHECK_OK);
  }

  while (true) {
    switch (peek()) {
      case Token::LBRACK: {
        Consume(Token::LBRACK);
        int pos = scanner().location().beg_pos;
        Expression* index = ParseExpression(true, CHECK_OK);
        result = new(zone()) Property(isolate(), result, index, pos);
        Expect(Token::RBRACK, CHECK_OK);
        break;
      }

      case Token::LPAREN: {
        int pos = scanner().location().beg_pos;
        ZoneList<Expression*>* args = ParseArguments(CHECK_OK);

        // Keep track of eval() calls since they disable all local variable
        // optimizations.
        // The calls that need special treatment are the
        // direct (i.e. not aliased) eval calls. These calls are all of the
        // form eval(...) with no explicit receiver object where eval is not
        // declared in the current scope chain.
        // These calls are marked as potentially direct eval calls. Whether
        // they are actually direct calls to eval is determined at run time.
        // TODO(994): In ES5, it doesn't matter if the "eval" var is declared
        // in the local scope chain. It only matters that it's called "eval",
        // is called without a receiver and it refers to the original eval
        // function.
        VariableProxy* callee = result->AsVariableProxy();
        if (callee != NULL &&
            callee->IsVariable(isolate()->factory()->eval_symbol())) {
          Handle<String> name = callee->name();
          Variable* var = top_scope_->Lookup(name);
          if (var == NULL) {
            top_scope_->DeclarationScope()->RecordEvalCall();
          }
        }
        result = NewCall(result, args, pos);
        break;
      }

      case Token::PERIOD: {
        Consume(Token::PERIOD);
        int pos = scanner().location().beg_pos;
        Handle<String> name = ParseIdentifierName(CHECK_OK);
        result = new(zone()) Property(isolate(),
                                      result,
                                      NewLiteral(name),
                                      pos);
        if (fni_ != NULL) fni_->PushLiteralName(name);
        break;
      }

      default:
        return result;
    }
  }
}


Expression* Parser::ParseNewPrefix(PositionStack* stack, bool* ok) {
  // NewExpression ::
  //   ('new')+ MemberExpression

  // The grammar for new expressions is pretty warped. The keyword
  // 'new' can either be a part of the new expression (where it isn't
  // followed by an argument list) or a part of the member expression,
  // where it must be followed by an argument list. To accommodate
  // this, we parse the 'new' keywords greedily and keep track of how
  // many we have parsed. This information is then passed on to the
  // member expression parser, which is only allowed to match argument
  // lists as long as it has 'new' prefixes left
  Expect(Token::NEW, CHECK_OK);
  PositionStack::Element pos(stack, scanner().location().beg_pos);

  Expression* result;
  if (peek() == Token::NEW) {
    result = ParseNewPrefix(stack, CHECK_OK);
  } else {
    result = ParseMemberWithNewPrefixesExpression(stack, CHECK_OK);
  }

  if (!stack->is_empty()) {
    int last = stack->pop();
    result = new(zone()) CallNew(isolate(),
                                 result,
                                 new(zone()) ZoneList<Expression*>(0),
                                 last);
  }
  return result;
}


Expression* Parser::ParseNewExpression(bool* ok) {
  PositionStack stack(ok);
  return ParseNewPrefix(&stack, ok);
}


Expression* Parser::ParseMemberExpression(bool* ok) {
  return ParseMemberWithNewPrefixesExpression(NULL, ok);
}


Expression* Parser::ParseMemberWithNewPrefixesExpression(PositionStack* stack,
                                                         bool* ok) {
  // MemberExpression ::
  //   (PrimaryExpression | FunctionLiteral)
  //     ('[' Expression ']' | '.' Identifier | Arguments)*

  // Parse the initial primary or function expression.
  Expression* result = NULL;
  if (peek() == Token::FUNCTION) {
    Expect(Token::FUNCTION, CHECK_OK);
    int function_token_position = scanner().location().beg_pos;
    Handle<String> name;
    bool is_strict_reserved_name = false;
    if (peek_any_identifier()) {
      name = ParseIdentifierOrStrictReservedWord(&is_strict_reserved_name,
                                                 CHECK_OK);
    }
    FunctionLiteral::Type type = name.is_null()
        ? FunctionLiteral::ANONYMOUS_EXPRESSION
        : FunctionLiteral::NAMED_EXPRESSION;
    result = ParseFunctionLiteral(name,
                                  is_strict_reserved_name,
                                  function_token_position,
                                  type,
                                  CHECK_OK);
  } else {
    result = ParsePrimaryExpression(CHECK_OK);
  }

  while (true) {
    switch (peek()) {
      case Token::LBRACK: {
        Consume(Token::LBRACK);
        int pos = scanner().location().beg_pos;
        Expression* index = ParseExpression(true, CHECK_OK);
        result = new(zone()) Property(isolate(), result, index, pos);
        if (fni_ != NULL) {
          if (index->IsPropertyName()) {
            fni_->PushLiteralName(index->AsLiteral()->AsPropertyName());
          } else {
            fni_->PushLiteralName(
                isolate()->factory()->anonymous_function_symbol());
          }
        }
        Expect(Token::RBRACK, CHECK_OK);
        break;
      }
      case Token::PERIOD: {
        Consume(Token::PERIOD);
        int pos = scanner().location().beg_pos;
        Handle<String> name = ParseIdentifierName(CHECK_OK);
        result = new(zone()) Property(isolate(),
                                      result,
                                      NewLiteral(name),
                                      pos);
        if (fni_ != NULL) fni_->PushLiteralName(name);
        break;
      }
      case Token::LPAREN: {
        if ((stack == NULL) || stack->is_empty()) return result;
        // Consume one of the new prefixes (already parsed).
        ZoneList<Expression*>* args = ParseArguments(CHECK_OK);
        int last = stack->pop();
        result = new(zone()) CallNew(isolate(), result, args, last);
        break;
      }
      default:
        return result;
    }
  }
}


DebuggerStatement* Parser::ParseDebuggerStatement(bool* ok) {
  // In ECMA-262 'debugger' is defined as a reserved keyword. In some browser
  // contexts this is used as a statement which invokes the debugger as i a
  // break point is present.
  // DebuggerStatement ::
  //   'debugger' ';'

  Expect(Token::DEBUGGER, CHECK_OK);
  ExpectSemicolon(CHECK_OK);
  return new(zone()) DebuggerStatement();
}


void Parser::ReportUnexpectedToken(Token::Value token) {
  // We don't report stack overflows here, to avoid increasing the
  // stack depth even further.  Instead we report it after parsing is
  // over, in ParseProgram/ParseJson.
  if (token == Token::ILLEGAL && stack_overflow_) return;
  // Four of the tokens are treated specially
  switch (token) {
    case Token::EOS:
      return ReportMessage("unexpected_eos", Vector<const char*>::empty());
    case Token::NUMBER:
      return ReportMessage("unexpected_token_number",
                           Vector<const char*>::empty());
    case Token::STRING:
      return ReportMessage("unexpected_token_string",
                           Vector<const char*>::empty());
    case Token::IDENTIFIER:
      return ReportMessage("unexpected_token_identifier",
                           Vector<const char*>::empty());
    case Token::FUTURE_RESERVED_WORD:
      return ReportMessage("unexpected_reserved",
                           Vector<const char*>::empty());
    case Token::FUTURE_STRICT_RESERVED_WORD:
      return ReportMessage(top_scope_->is_strict_mode() ?
                               "unexpected_strict_reserved" :
                               "unexpected_token_identifier",
                           Vector<const char*>::empty());
    default:
      const char* name = Token::String(token);
      ASSERT(name != NULL);
      ReportMessage("unexpected_token", Vector<const char*>(&name, 1));
  }
}


void Parser::ReportInvalidPreparseData(Handle<String> name, bool* ok) {
  SmartArrayPointer<char> name_string = name->ToCString(DISALLOW_NULLS);
  const char* element[1] = { *name_string };
  ReportMessage("invalid_preparser_data",
                Vector<const char*>(element, 1));
  *ok = false;
}


Expression* Parser::ParsePrimaryExpression(bool* ok) {
  // PrimaryExpression ::
  //   'this'
  //   'null'
  //   'true'
  //   'false'
  //   Identifier
  //   Number
  //   String
  //   ArrayLiteral
  //   ObjectLiteral
  //   RegExpLiteral
  //   '(' Expression ')'

  Expression* result = NULL;
  switch (peek()) {
    case Token::THIS: {
      Consume(Token::THIS);
      result = new(zone()) VariableProxy(isolate(), top_scope_->receiver());
      break;
    }

    case Token::NULL_LITERAL:
      Consume(Token::NULL_LITERAL);
      result = new(zone()) Literal(
          isolate(), isolate()->factory()->null_value());
      break;

    case Token::TRUE_LITERAL:
      Consume(Token::TRUE_LITERAL);
      result = new(zone()) Literal(
          isolate(), isolate()->factory()->true_value());
      break;

    case Token::FALSE_LITERAL:
      Consume(Token::FALSE_LITERAL);
      result = new(zone()) Literal(
          isolate(), isolate()->factory()->false_value());
      break;

    case Token::IDENTIFIER:
    case Token::FUTURE_STRICT_RESERVED_WORD: {
      Handle<String> name = ParseIdentifier(CHECK_OK);
      if (fni_ != NULL) fni_->PushVariableName(name);
      result = top_scope_->NewUnresolved(name,
                                         inside_with(),
                                         scanner().location().beg_pos);
      break;
    }

    case Token::NUMBER: {
      Consume(Token::NUMBER);
      ASSERT(scanner().is_literal_ascii());
      double value = StringToDouble(isolate()->unicode_cache(),
                                    scanner().literal_ascii_string(),
                                    ALLOW_HEX | ALLOW_OCTALS);
      result = NewNumberLiteral(value);
      break;
    }

    case Token::STRING: {
      Consume(Token::STRING);
      Handle<String> symbol = GetSymbol(CHECK_OK);
      result = NewLiteral(symbol);
      if (fni_ != NULL) fni_->PushLiteralName(symbol);
      break;
    }

    case Token::ASSIGN_DIV:
      result = ParseRegExpLiteral(true, CHECK_OK);
      break;

    case Token::DIV:
      result = ParseRegExpLiteral(false, CHECK_OK);
      break;

    case Token::LBRACK:
      result = ParseArrayLiteral(CHECK_OK);
      break;

    case Token::LBRACE:
      result = ParseObjectLiteral(CHECK_OK);
      break;

    case Token::LPAREN:
      Consume(Token::LPAREN);
      // Heuristically try to detect immediately called functions before
      // seeing the call parentheses.
      parenthesized_function_ = (peek() == Token::FUNCTION);
      result = ParseExpression(true, CHECK_OK);
      Expect(Token::RPAREN, CHECK_OK);
      break;

    case Token::MOD:
      if (allow_natives_syntax_ || extension_ != NULL) {
        result = ParseV8Intrinsic(CHECK_OK);
        break;
      }
      // If we're not allowing special syntax we fall-through to the
      // default case.

    default: {
      Token::Value tok = Next();
      ReportUnexpectedToken(tok);
      *ok = false;
      return NULL;
    }
  }

  return result;
}


void Parser::BuildArrayLiteralBoilerplateLiterals(ZoneList<Expression*>* values,
                                                  Handle<FixedArray> literals,
                                                  bool* is_simple,
                                                  int* depth) {
  // Fill in the literals.
  // Accumulate output values in local variables.
  bool is_simple_acc = true;
  int depth_acc = 1;
  for (int i = 0; i < values->length(); i++) {
    MaterializedLiteral* m_literal = values->at(i)->AsMaterializedLiteral();
    if (m_literal != NULL && m_literal->depth() >= depth_acc) {
      depth_acc = m_literal->depth() + 1;
    }
    Handle<Object> boilerplate_value = GetBoilerplateValue(values->at(i));
    if (boilerplate_value->IsUndefined()) {
      literals->set_the_hole(i);
      is_simple_acc = false;
    } else {
      literals->set(i, *boilerplate_value);
    }
  }

  *is_simple = is_simple_acc;
  *depth = depth_acc;
}


Expression* Parser::ParseArrayLiteral(bool* ok) {
  // ArrayLiteral ::
  //   '[' Expression? (',' Expression?)* ']'

  ZoneList<Expression*>* values = new(zone()) ZoneList<Expression*>(4);
  Expect(Token::LBRACK, CHECK_OK);
  while (peek() != Token::RBRACK) {
    Expression* elem;
    if (peek() == Token::COMMA) {
      elem = GetLiteralTheHole();
    } else {
      elem = ParseAssignmentExpression(true, CHECK_OK);
    }
    values->Add(elem);
    if (peek() != Token::RBRACK) {
      Expect(Token::COMMA, CHECK_OK);
    }
  }
  Expect(Token::RBRACK, CHECK_OK);

  // Update the scope information before the pre-parsing bailout.
  int literal_index = lexical_scope_->NextMaterializedLiteralIndex();

  // Allocate a fixed array with all the literals.
  Handle<FixedArray> literals =
      isolate()->factory()->NewFixedArray(values->length(), TENURED);

  // Fill in the literals.
  bool is_simple = true;
  int depth = 1;
  for (int i = 0, n = values->length(); i < n; i++) {
    MaterializedLiteral* m_literal = values->at(i)->AsMaterializedLiteral();
    if (m_literal != NULL && m_literal->depth() + 1 > depth) {
      depth = m_literal->depth() + 1;
    }
    Handle<Object> boilerplate_value = GetBoilerplateValue(values->at(i));
    if (boilerplate_value->IsUndefined()) {
      literals->set_the_hole(i);
      is_simple = false;
    } else {
      literals->set(i, *boilerplate_value);
    }
  }

  // Simple and shallow arrays can be lazily copied, we transform the
  // elements array to a copy-on-write array.
  if (is_simple && depth == 1 && values->length() > 0) {
    literals->set_map(isolate()->heap()->fixed_cow_array_map());
  }

  return new(zone()) ArrayLiteral(
      isolate(), literals, values, literal_index, is_simple, depth);
}


bool Parser::IsBoilerplateProperty(ObjectLiteral::Property* property) {
  return property != NULL &&
         property->kind() != ObjectLiteral::Property::PROTOTYPE;
}


bool CompileTimeValue::IsCompileTimeValue(Expression* expression) {
  if (expression->AsLiteral() != NULL) return true;
  MaterializedLiteral* lit = expression->AsMaterializedLiteral();
  return lit != NULL && lit->is_simple();
}


bool CompileTimeValue::ArrayLiteralElementNeedsInitialization(
    Expression* value) {
  // If value is a literal the property value is already set in the
  // boilerplate object.
  if (value->AsLiteral() != NULL) return false;
  // If value is a materialized literal the property value is already set
  // in the boilerplate object if it is simple.
  if (CompileTimeValue::IsCompileTimeValue(value)) return false;
  return true;
}


Handle<FixedArray> CompileTimeValue::GetValue(Expression* expression) {
  ASSERT(IsCompileTimeValue(expression));
  Handle<FixedArray> result = FACTORY->NewFixedArray(2, TENURED);
  ObjectLiteral* object_literal = expression->AsObjectLiteral();
  if (object_literal != NULL) {
    ASSERT(object_literal->is_simple());
    if (object_literal->fast_elements()) {
      result->set(kTypeSlot, Smi::FromInt(OBJECT_LITERAL_FAST_ELEMENTS));
<<<<<<< HEAD
    } else {
      result->set(kTypeSlot, Smi::FromInt(OBJECT_LITERAL_SLOW_ELEMENTS));
    }
    result->set(kElementsSlot, *object_literal->constant_properties());
  } else {
    ArrayLiteral* array_literal = expression->AsArrayLiteral();
    ASSERT(array_literal != NULL && array_literal->is_simple());
    result->set(kTypeSlot, Smi::FromInt(ARRAY_LITERAL));
    result->set(kElementsSlot, *array_literal->constant_elements());
  }
  return result;
}


CompileTimeValue::Type CompileTimeValue::GetType(Handle<FixedArray> value) {
  Smi* type_value = Smi::cast(value->get(kTypeSlot));
  return static_cast<Type>(type_value->value());
}


Handle<FixedArray> CompileTimeValue::GetElements(Handle<FixedArray> value) {
  return Handle<FixedArray>(FixedArray::cast(value->get(kElementsSlot)));
}


Handle<Object> Parser::GetBoilerplateValue(Expression* expression) {
  if (expression->AsLiteral() != NULL) {
    return expression->AsLiteral()->handle();
  }
  if (CompileTimeValue::IsCompileTimeValue(expression)) {
    return CompileTimeValue::GetValue(expression);
  }
  return isolate()->factory()->undefined_value();
}

// Defined in ast.cc
bool IsEqualString(void* first, void* second);
bool IsEqualNumber(void* first, void* second);


// Validation per 11.1.5 Object Initialiser
class ObjectLiteralPropertyChecker {
 public:
  ObjectLiteralPropertyChecker(Parser* parser, bool strict) :
    props(&IsEqualString),
    elems(&IsEqualNumber),
    parser_(parser),
    strict_(strict) {
  }

  void CheckProperty(
    ObjectLiteral::Property* property,
    Scanner::Location loc,
    bool* ok);

 private:
  enum PropertyKind {
    kGetAccessor = 0x01,
    kSetAccessor = 0x02,
    kAccessor = kGetAccessor | kSetAccessor,
    kData = 0x04
  };

  static intptr_t GetPropertyKind(ObjectLiteral::Property* property) {
    switch (property->kind()) {
      case ObjectLiteral::Property::GETTER:
        return kGetAccessor;
      case ObjectLiteral::Property::SETTER:
        return kSetAccessor;
      default:
        return kData;
    }
  }

  HashMap props;
  HashMap elems;
  Parser* parser_;
  bool strict_;
};


void ObjectLiteralPropertyChecker::CheckProperty(
    ObjectLiteral::Property* property,
    Scanner::Location loc,
    bool* ok) {

  ASSERT(property != NULL);

  Literal *lit = property->key();
  Handle<Object> handle = lit->handle();

  uint32_t hash;
  HashMap* map;
  void* key;

  if (handle->IsSymbol()) {
    Handle<String> name(String::cast(*handle));
    if (name->AsArrayIndex(&hash)) {
      Handle<Object> key_handle = FACTORY->NewNumberFromUint(hash);
      key = key_handle.location();
      map = &elems;
    } else {
      key = handle.location();
      hash = name->Hash();
      map = &props;
    }
  } else if (handle->ToArrayIndex(&hash)) {
    key = handle.location();
    map = &elems;
  } else {
    ASSERT(handle->IsNumber());
    double num = handle->Number();
    char arr[100];
    Vector<char> buffer(arr, ARRAY_SIZE(arr));
    const char* str = DoubleToCString(num, buffer);
    Handle<String> name = FACTORY->NewStringFromAscii(CStrVector(str));
    key = name.location();
    hash = name->Hash();
    map = &props;
  }

  // Lookup property previously defined, if any.
  HashMap::Entry* entry = map->Lookup(key, hash, true);
  intptr_t prev = reinterpret_cast<intptr_t> (entry->value);
  intptr_t curr = GetPropertyKind(property);

  // Duplicate data properties are illegal in strict mode.
  if (strict_ && (curr & prev & kData) != 0) {
    parser_->ReportMessageAt(loc, "strict_duplicate_property",
                             Vector<const char*>::empty());
    *ok = false;
    return;
  }
  // Data property conflicting with an accessor.
  if (((curr & kData) && (prev & kAccessor)) ||
      ((prev & kData) && (curr & kAccessor))) {
    parser_->ReportMessageAt(loc, "accessor_data_property",
                             Vector<const char*>::empty());
    *ok = false;
    return;
  }
  // Two accessors of the same type conflicting
  if ((curr & prev & kAccessor) != 0) {
    parser_->ReportMessageAt(loc, "accessor_get_set",
                             Vector<const char*>::empty());
    *ok = false;
    return;
  }

  // Update map
  entry->value = reinterpret_cast<void*> (prev | curr);
  *ok = true;
}


void Parser::BuildObjectLiteralConstantProperties(
    ZoneList<ObjectLiteral::Property*>* properties,
    Handle<FixedArray> constant_properties,
    bool* is_simple,
    bool* fast_elements,
    int* depth) {
  int position = 0;
  // Accumulate the value in local variables and store it at the end.
  bool is_simple_acc = true;
  int depth_acc = 1;
  uint32_t max_element_index = 0;
  uint32_t elements = 0;
  for (int i = 0; i < properties->length(); i++) {
    ObjectLiteral::Property* property = properties->at(i);
    if (!IsBoilerplateProperty(property)) {
      is_simple_acc = false;
      continue;
    }
    MaterializedLiteral* m_literal = property->value()->AsMaterializedLiteral();
    if (m_literal != NULL && m_literal->depth() >= depth_acc) {
      depth_acc = m_literal->depth() + 1;
    }
=======
    } else {
      result->set(kTypeSlot, Smi::FromInt(OBJECT_LITERAL_SLOW_ELEMENTS));
    }
    result->set(kElementsSlot, *object_literal->constant_properties());
  } else {
    ArrayLiteral* array_literal = expression->AsArrayLiteral();
    ASSERT(array_literal != NULL && array_literal->is_simple());
    result->set(kTypeSlot, Smi::FromInt(ARRAY_LITERAL));
    result->set(kElementsSlot, *array_literal->constant_elements());
  }
  return result;
}


CompileTimeValue::Type CompileTimeValue::GetType(Handle<FixedArray> value) {
  Smi* type_value = Smi::cast(value->get(kTypeSlot));
  return static_cast<Type>(type_value->value());
}


Handle<FixedArray> CompileTimeValue::GetElements(Handle<FixedArray> value) {
  return Handle<FixedArray>(FixedArray::cast(value->get(kElementsSlot)));
}


Handle<Object> Parser::GetBoilerplateValue(Expression* expression) {
  if (expression->AsLiteral() != NULL) {
    return expression->AsLiteral()->handle();
  }
  if (CompileTimeValue::IsCompileTimeValue(expression)) {
    return CompileTimeValue::GetValue(expression);
  }
  return isolate()->factory()->undefined_value();
}

// Defined in ast.cc
bool IsEqualString(void* first, void* second);
bool IsEqualNumber(void* first, void* second);


// Validation per 11.1.5 Object Initialiser
class ObjectLiteralPropertyChecker {
 public:
  ObjectLiteralPropertyChecker(Parser* parser, bool strict) :
    props(&IsEqualString),
    elems(&IsEqualNumber),
    parser_(parser),
    strict_(strict) {
  }

  void CheckProperty(
    ObjectLiteral::Property* property,
    Scanner::Location loc,
    bool* ok);

 private:
  enum PropertyKind {
    kGetAccessor = 0x01,
    kSetAccessor = 0x02,
    kAccessor = kGetAccessor | kSetAccessor,
    kData = 0x04
  };

  static intptr_t GetPropertyKind(ObjectLiteral::Property* property) {
    switch (property->kind()) {
      case ObjectLiteral::Property::GETTER:
        return kGetAccessor;
      case ObjectLiteral::Property::SETTER:
        return kSetAccessor;
      default:
        return kData;
    }
  }

  HashMap props;
  HashMap elems;
  Parser* parser_;
  bool strict_;
};


void ObjectLiteralPropertyChecker::CheckProperty(
    ObjectLiteral::Property* property,
    Scanner::Location loc,
    bool* ok) {

  ASSERT(property != NULL);

  Literal *lit = property->key();
  Handle<Object> handle = lit->handle();

  uint32_t hash;
  HashMap* map;
  void* key;

  if (handle->IsSymbol()) {
    Handle<String> name(String::cast(*handle));
    if (name->AsArrayIndex(&hash)) {
      Handle<Object> key_handle = FACTORY->NewNumberFromUint(hash);
      key = key_handle.location();
      map = &elems;
    } else {
      key = handle.location();
      hash = name->Hash();
      map = &props;
    }
  } else if (handle->ToArrayIndex(&hash)) {
    key = handle.location();
    map = &elems;
  } else {
    ASSERT(handle->IsNumber());
    double num = handle->Number();
    char arr[100];
    Vector<char> buffer(arr, ARRAY_SIZE(arr));
    const char* str = DoubleToCString(num, buffer);
    Handle<String> name = FACTORY->NewStringFromAscii(CStrVector(str));
    key = name.location();
    hash = name->Hash();
    map = &props;
  }

  // Lookup property previously defined, if any.
  HashMap::Entry* entry = map->Lookup(key, hash, true);
  intptr_t prev = reinterpret_cast<intptr_t> (entry->value);
  intptr_t curr = GetPropertyKind(property);

  // Duplicate data properties are illegal in strict mode.
  if (strict_ && (curr & prev & kData) != 0) {
    parser_->ReportMessageAt(loc, "strict_duplicate_property",
                             Vector<const char*>::empty());
    *ok = false;
    return;
  }
  // Data property conflicting with an accessor.
  if (((curr & kData) && (prev & kAccessor)) ||
      ((prev & kData) && (curr & kAccessor))) {
    parser_->ReportMessageAt(loc, "accessor_data_property",
                             Vector<const char*>::empty());
    *ok = false;
    return;
  }
  // Two accessors of the same type conflicting
  if ((curr & prev & kAccessor) != 0) {
    parser_->ReportMessageAt(loc, "accessor_get_set",
                             Vector<const char*>::empty());
    *ok = false;
    return;
  }

  // Update map
  entry->value = reinterpret_cast<void*> (prev | curr);
  *ok = true;
}


void Parser::BuildObjectLiteralConstantProperties(
    ZoneList<ObjectLiteral::Property*>* properties,
    Handle<FixedArray> constant_properties,
    bool* is_simple,
    bool* fast_elements,
    int* depth) {
  int position = 0;
  // Accumulate the value in local variables and store it at the end.
  bool is_simple_acc = true;
  int depth_acc = 1;
  uint32_t max_element_index = 0;
  uint32_t elements = 0;
  for (int i = 0; i < properties->length(); i++) {
    ObjectLiteral::Property* property = properties->at(i);
    if (!IsBoilerplateProperty(property)) {
      is_simple_acc = false;
      continue;
    }
    MaterializedLiteral* m_literal = property->value()->AsMaterializedLiteral();
    if (m_literal != NULL && m_literal->depth() >= depth_acc) {
      depth_acc = m_literal->depth() + 1;
    }
>>>>>>> 45790924

    // Add CONSTANT and COMPUTED properties to boilerplate. Use undefined
    // value for COMPUTED properties, the real value is filled in at
    // runtime. The enumeration order is maintained.
    Handle<Object> key = property->key()->handle();
    Handle<Object> value = GetBoilerplateValue(property->value());
    is_simple_acc = is_simple_acc && !value->IsUndefined();

    // Keep track of the number of elements in the object literal and
    // the largest element index.  If the largest element index is
    // much larger than the number of elements, creating an object
    // literal with fast elements will be a waste of space.
    uint32_t element_index = 0;
    if (key->IsString()
        && Handle<String>::cast(key)->AsArrayIndex(&element_index)
        && element_index > max_element_index) {
      max_element_index = element_index;
      elements++;
    } else if (key->IsSmi()) {
      int key_value = Smi::cast(*key)->value();
      if (key_value > 0
          && static_cast<uint32_t>(key_value) > max_element_index) {
        max_element_index = key_value;
      }
      elements++;
    }

    // Add name, value pair to the fixed array.
    constant_properties->set(position++, *key);
    constant_properties->set(position++, *value);
  }
  *fast_elements =
      (max_element_index <= 32) || ((2 * elements) >= max_element_index);
  *is_simple = is_simple_acc;
  *depth = depth_acc;
}


ObjectLiteral::Property* Parser::ParseObjectLiteralGetSet(bool is_getter,
                                                          bool* ok) {
  // Special handling of getter and setter syntax:
  // { ... , get foo() { ... }, ... , set foo(v) { ... v ... } , ... }
  // We have already read the "get" or "set" keyword.
  Token::Value next = Next();
  bool is_keyword = Token::IsKeyword(next);
  if (next == Token::IDENTIFIER || next == Token::NUMBER ||
      next == Token::FUTURE_RESERVED_WORD ||
      next == Token::FUTURE_STRICT_RESERVED_WORD ||
      next == Token::STRING || is_keyword) {
    Handle<String> name;
    if (is_keyword) {
      name = isolate_->factory()->LookupAsciiSymbol(Token::String(next));
    } else {
      name = GetSymbol(CHECK_OK);
    }
    FunctionLiteral* value =
        ParseFunctionLiteral(name,
                             false,   // reserved words are allowed here
                             RelocInfo::kNoPosition,
                             FunctionLiteral::ANONYMOUS_EXPRESSION,
                             CHECK_OK);
    // Allow any number of parameters for compatiabilty with JSC.
    // Specification only allows zero parameters for get and one for set.
    ObjectLiteral::Property* property =
        new(zone()) ObjectLiteral::Property(is_getter, value);
    return property;
  } else {
    ReportUnexpectedToken(next);
    *ok = false;
    return NULL;
  }
}


Expression* Parser::ParseObjectLiteral(bool* ok) {
  // ObjectLiteral ::
  //   '{' (
  //       ((IdentifierName | String | Number) ':' AssignmentExpression)
  //     | (('get' | 'set') (IdentifierName | String | Number) FunctionLiteral)
  //    )*[','] '}'

  ZoneList<ObjectLiteral::Property*>* properties =
      new(zone()) ZoneList<ObjectLiteral::Property*>(4);
  int number_of_boilerplate_properties = 0;
  bool has_function = false;

  ObjectLiteralPropertyChecker checker(this, top_scope_->is_strict_mode());

  Expect(Token::LBRACE, CHECK_OK);

  while (peek() != Token::RBRACE) {
    if (fni_ != NULL) fni_->Enter();

    Literal* key = NULL;
    Token::Value next = peek();

    // Location of the property name token
    Scanner::Location loc = scanner().peek_location();

    switch (next) {
      case Token::FUTURE_RESERVED_WORD:
      case Token::FUTURE_STRICT_RESERVED_WORD:
      case Token::IDENTIFIER: {
        bool is_getter = false;
        bool is_setter = false;
        Handle<String> id =
            ParseIdentifierNameOrGetOrSet(&is_getter, &is_setter, CHECK_OK);
        if (fni_ != NULL) fni_->PushLiteralName(id);

        if ((is_getter || is_setter) && peek() != Token::COLON) {
            // Update loc to point to the identifier
            loc = scanner().peek_location();
            ObjectLiteral::Property* property =
                ParseObjectLiteralGetSet(is_getter, CHECK_OK);
            if (IsBoilerplateProperty(property)) {
              number_of_boilerplate_properties++;
            }
            // Validate the property.
            checker.CheckProperty(property, loc, CHECK_OK);
            properties->Add(property);
            if (peek() != Token::RBRACE) Expect(Token::COMMA, CHECK_OK);

            if (fni_ != NULL) {
              fni_->Infer();
              fni_->Leave();
            }
            continue;  // restart the while
        }
        // Failed to parse as get/set property, so it's just a property
        // called "get" or "set".
        key = NewLiteral(id);
        break;
      }
      case Token::STRING: {
        Consume(Token::STRING);
        Handle<String> string = GetSymbol(CHECK_OK);
        if (fni_ != NULL) fni_->PushLiteralName(string);
        uint32_t index;
        if (!string.is_null() && string->AsArrayIndex(&index)) {
          key = NewNumberLiteral(index);
          break;
        }
        key = NewLiteral(string);
        break;
      }
      case Token::NUMBER: {
        Consume(Token::NUMBER);
        ASSERT(scanner().is_literal_ascii());
        double value = StringToDouble(isolate()->unicode_cache(),
                                      scanner().literal_ascii_string(),
                                      ALLOW_HEX | ALLOW_OCTALS);
        key = NewNumberLiteral(value);
        break;
      }
      default:
        if (Token::IsKeyword(next)) {
          Consume(next);
          Handle<String> string = GetSymbol(CHECK_OK);
          key = NewLiteral(string);
        } else {
          // Unexpected token.
          Token::Value next = Next();
          ReportUnexpectedToken(next);
          *ok = false;
          return NULL;
        }
    }

    Expect(Token::COLON, CHECK_OK);
    Expression* value = ParseAssignmentExpression(true, CHECK_OK);

    ObjectLiteral::Property* property =
        new(zone()) ObjectLiteral::Property(key, value);

    // Mark object literals that contain function literals and pretenure the
    // literal so it can be added as a constant function property.
    if (value->AsFunctionLiteral() != NULL) {
      has_function = true;
      value->AsFunctionLiteral()->set_pretenure(true);
    }

    // Count CONSTANT or COMPUTED properties to maintain the enumeration order.
    if (IsBoilerplateProperty(property)) number_of_boilerplate_properties++;
    // Validate the property
    checker.CheckProperty(property, loc, CHECK_OK);
    properties->Add(property);

    // TODO(1240767): Consider allowing trailing comma.
    if (peek() != Token::RBRACE) Expect(Token::COMMA, CHECK_OK);

    if (fni_ != NULL) {
      fni_->Infer();
      fni_->Leave();
    }
  }
  Expect(Token::RBRACE, CHECK_OK);

  // Computation of literal_index must happen before pre parse bailout.
  int literal_index = lexical_scope_->NextMaterializedLiteralIndex();

  Handle<FixedArray> constant_properties = isolate()->factory()->NewFixedArray(
      number_of_boilerplate_properties * 2, TENURED);

  bool is_simple = true;
  bool fast_elements = true;
  int depth = 1;
  BuildObjectLiteralConstantProperties(properties,
                                       constant_properties,
                                       &is_simple,
                                       &fast_elements,
                                       &depth);
  return new(zone()) ObjectLiteral(isolate(),
                                   constant_properties,
                                   properties,
                                   literal_index,
                                   is_simple,
                                   fast_elements,
                                   depth,
                                   has_function);
}


Expression* Parser::ParseRegExpLiteral(bool seen_equal, bool* ok) {
  if (!scanner().ScanRegExpPattern(seen_equal)) {
    Next();
    ReportMessage("unterminated_regexp", Vector<const char*>::empty());
    *ok = false;
    return NULL;
  }

  int literal_index = lexical_scope_->NextMaterializedLiteralIndex();

  Handle<String> js_pattern = NextLiteralString(TENURED);
  scanner().ScanRegExpFlags();
  Handle<String> js_flags = NextLiteralString(TENURED);
  Next();

  return new(zone()) RegExpLiteral(
      isolate(), js_pattern, js_flags, literal_index);
}


ZoneList<Expression*>* Parser::ParseArguments(bool* ok) {
  // Arguments ::
  //   '(' (AssignmentExpression)*[','] ')'

  ZoneList<Expression*>* result = new(zone()) ZoneList<Expression*>(4);
  Expect(Token::LPAREN, CHECK_OK);
  bool done = (peek() == Token::RPAREN);
  while (!done) {
    Expression* argument = ParseAssignmentExpression(true, CHECK_OK);
    result->Add(argument);
    if (result->length() > kMaxNumFunctionParameters) {
      ReportMessageAt(scanner().location(), "too_many_arguments",
                      Vector<const char*>::empty());
      *ok = false;
      return NULL;
    }
    done = (peek() == Token::RPAREN);
    if (!done) Expect(Token::COMMA, CHECK_OK);
  }
  Expect(Token::RPAREN, CHECK_OK);
  return result;
}


FunctionLiteral* Parser::ParseFunctionLiteral(Handle<String> function_name,
                                              bool name_is_strict_reserved,
                                              int function_token_position,
                                              FunctionLiteral::Type type,
                                              bool* ok) {
  // Function ::
  //   '(' FormalParameterList? ')' '{' FunctionBody '}'

  // Anonymous functions were passed either the empty symbol or a null
  // handle as the function name.  Remember if we were passed a non-empty
  // handle to decide whether to invoke function name inference.
  bool should_infer_name = function_name.is_null();

  // We want a non-null handle as the function name.
  if (should_infer_name) {
    function_name = isolate()->factory()->empty_symbol();
  }

  int num_parameters = 0;
  // Function declarations are function scoped in normal mode, so they are
  // hoisted. In harmony block scoping mode they are block scoped, so they
  // are not hoisted.
<<<<<<< HEAD
  Scope* scope = (type == FunctionLiteral::DECLARATION && !harmony_scoping_)
=======
  Scope* scope = (type == FunctionLiteral::DECLARATION &&
                  !harmony_block_scoping_)
>>>>>>> 45790924
      ? NewScope(top_scope_->DeclarationScope(), Scope::FUNCTION_SCOPE, false)
      : NewScope(top_scope_, Scope::FUNCTION_SCOPE, inside_with());
  ZoneList<Statement*>* body = new(zone()) ZoneList<Statement*>(8);
  int materialized_literal_count;
  int expected_property_count;
  int start_pos;
  int end_pos;
  bool only_simple_this_property_assignments;
  Handle<FixedArray> this_property_assignments;
  bool has_duplicate_parameters = false;
  // Parse function body.
  { LexicalScope lexical_scope(this, scope, isolate());
    top_scope_->SetScopeName(function_name);

    //  FormalParameterList ::
    //    '(' (Identifier)*[','] ')'
    Expect(Token::LPAREN, CHECK_OK);
    start_pos = scanner().location().beg_pos;
    Scanner::Location name_loc = Scanner::Location::invalid();
    Scanner::Location dupe_loc = Scanner::Location::invalid();
    Scanner::Location reserved_loc = Scanner::Location::invalid();

    bool done = (peek() == Token::RPAREN);
    while (!done) {
      bool is_strict_reserved = false;
      Handle<String> param_name =
          ParseIdentifierOrStrictReservedWord(&is_strict_reserved,
                                              CHECK_OK);

      // Store locations for possible future error reports.
      if (!name_loc.IsValid() && IsEvalOrArguments(param_name)) {
        name_loc = scanner().location();
      }
      if (!dupe_loc.IsValid() && top_scope_->IsDeclared(param_name)) {
        has_duplicate_parameters = true;
        dupe_loc = scanner().location();
      }
      if (!reserved_loc.IsValid() && is_strict_reserved) {
        reserved_loc = scanner().location();
      }

<<<<<<< HEAD
      top_scope_->DeclareParameter(param_name, harmony_scoping_ ? LET : VAR);
=======
      top_scope_->DeclareParameter(param_name,
                                   harmony_block_scoping_
                                   ? Variable::LET
                                   : Variable::VAR);
>>>>>>> 45790924
      num_parameters++;
      if (num_parameters > kMaxNumFunctionParameters) {
        ReportMessageAt(scanner().location(), "too_many_parameters",
                        Vector<const char*>::empty());
        *ok = false;
        return NULL;
      }
      done = (peek() == Token::RPAREN);
      if (!done) Expect(Token::COMMA, CHECK_OK);
    }
    Expect(Token::RPAREN, CHECK_OK);

    Expect(Token::LBRACE, CHECK_OK);

    // If we have a named function expression, we add a local variable
    // declaration to the body of the function with the name of the
    // function and let it refer to the function itself (closure).
    // NOTE: We create a proxy and resolve it here so that in the
    // future we can change the AST to only refer to VariableProxies
    // instead of Variables and Proxis as is the case now.
    if (type == FunctionLiteral::NAMED_EXPRESSION) {
      Variable* fvar = top_scope_->DeclareFunctionVar(function_name);
      VariableProxy* fproxy =
          top_scope_->NewUnresolved(function_name, inside_with());
      fproxy->BindTo(fvar);
      body->Add(new(zone()) ExpressionStatement(
          new(zone()) Assignment(isolate(),
                                 Token::INIT_CONST,
                                 fproxy,
                                 new(zone()) ThisFunction(isolate()),
                                 RelocInfo::kNoPosition)));
    }

    // Determine if the function will be lazily compiled. The mode can only
    // be PARSE_LAZILY if the --lazy flag is true.  We will not lazily
    // compile if we do not have preparser data for the function.
    bool is_lazily_compiled = (mode() == PARSE_LAZILY &&
                               top_scope_->outer_scope()->is_global_scope() &&
                               top_scope_->HasTrivialOuterContext() &&
                               !parenthesized_function_ &&
                               pre_data() != NULL);
    parenthesized_function_ = false;  // The bit was set for this function only.

    if (is_lazily_compiled) {
      int function_block_pos = scanner().location().beg_pos;
      FunctionEntry entry = pre_data()->GetFunctionEntry(function_block_pos);
      if (!entry.is_valid()) {
        // There is no preparser data for the function, we will not lazily
        // compile after all.
        is_lazily_compiled = false;
      } else {
        end_pos = entry.end_pos();
        if (end_pos <= function_block_pos) {
          // End position greater than end of stream is safe, and hard to check.
          ReportInvalidPreparseData(function_name, CHECK_OK);
        }
        isolate()->counters()->total_preparse_skipped()->Increment(
            end_pos - function_block_pos);
        // Seek to position just before terminal '}'.
        scanner().SeekForward(end_pos - 1);
        materialized_literal_count = entry.literal_count();
        expected_property_count = entry.property_count();
        if (entry.strict_mode()) top_scope_->EnableStrictMode();
        only_simple_this_property_assignments = false;
        this_property_assignments = isolate()->factory()->empty_fixed_array();
        Expect(Token::RBRACE, CHECK_OK);
      }
    }

    if (!is_lazily_compiled) {
      ParseSourceElements(body, Token::RBRACE, CHECK_OK);
<<<<<<< HEAD

      materialized_literal_count = lexical_scope.materialized_literal_count();
      expected_property_count = lexical_scope.expected_property_count();
      only_simple_this_property_assignments =
          lexical_scope.only_simple_this_property_assignments();
      this_property_assignments = lexical_scope.this_property_assignments();

      Expect(Token::RBRACE, CHECK_OK);
      end_pos = scanner().location().end_pos;
    }

    // Validate strict mode.
    if (top_scope_->is_strict_mode()) {
      if (IsEvalOrArguments(function_name)) {
        int position = function_token_position != RelocInfo::kNoPosition
            ? function_token_position
            : (start_pos > 0 ? start_pos - 1 : start_pos);
        Scanner::Location location = Scanner::Location(position, start_pos);
        ReportMessageAt(location,
                        "strict_function_name", Vector<const char*>::empty());
        *ok = false;
        return NULL;
      }
      if (name_loc.IsValid()) {
        ReportMessageAt(name_loc, "strict_param_name",
                        Vector<const char*>::empty());
        *ok = false;
        return NULL;
      }
      if (dupe_loc.IsValid()) {
        ReportMessageAt(dupe_loc, "strict_param_dupe",
                        Vector<const char*>::empty());
        *ok = false;
        return NULL;
      }
      if (name_is_strict_reserved) {
        int position = function_token_position != RelocInfo::kNoPosition
            ? function_token_position
            : (start_pos > 0 ? start_pos - 1 : start_pos);
        Scanner::Location location = Scanner::Location(position, start_pos);
        ReportMessageAt(location, "strict_reserved_word",
                        Vector<const char*>::empty());
        *ok = false;
        return NULL;
      }
      if (reserved_loc.IsValid()) {
        ReportMessageAt(reserved_loc, "strict_reserved_word",
                        Vector<const char*>::empty());
        *ok = false;
        return NULL;
      }
      CheckOctalLiteral(start_pos, end_pos, CHECK_OK);
    }
  }

  if (harmony_scoping_) {
    CheckConflictingVarDeclarations(scope, CHECK_OK);
  }

  FunctionLiteral* function_literal =
      new(zone()) FunctionLiteral(isolate(),
                                  function_name,
                                  scope,
                                  body,
                                  materialized_literal_count,
                                  expected_property_count,
                                  only_simple_this_property_assignments,
                                  this_property_assignments,
                                  num_parameters,
                                  start_pos,
                                  end_pos,
                                  type,
                                  has_duplicate_parameters);
  function_literal->set_function_token_position(function_token_position);

  if (fni_ != NULL && should_infer_name) fni_->AddFunction(function_literal);
  return function_literal;
}
=======
>>>>>>> 45790924

      materialized_literal_count = lexical_scope.materialized_literal_count();
      expected_property_count = lexical_scope.expected_property_count();
      only_simple_this_property_assignments =
          lexical_scope.only_simple_this_property_assignments();
      this_property_assignments = lexical_scope.this_property_assignments();

      Expect(Token::RBRACE, CHECK_OK);
      end_pos = scanner().location().end_pos;
    }

    // Validate strict mode.
    if (top_scope_->is_strict_mode()) {
      if (IsEvalOrArguments(function_name)) {
        int position = function_token_position != RelocInfo::kNoPosition
            ? function_token_position
            : (start_pos > 0 ? start_pos - 1 : start_pos);
        Scanner::Location location = Scanner::Location(position, start_pos);
        ReportMessageAt(location,
                        "strict_function_name", Vector<const char*>::empty());
        *ok = false;
        return NULL;
      }
      if (name_loc.IsValid()) {
        ReportMessageAt(name_loc, "strict_param_name",
                        Vector<const char*>::empty());
        *ok = false;
        return NULL;
      }
      if (dupe_loc.IsValid()) {
        ReportMessageAt(dupe_loc, "strict_param_dupe",
                        Vector<const char*>::empty());
        *ok = false;
        return NULL;
      }
      if (name_is_strict_reserved) {
        int position = function_token_position != RelocInfo::kNoPosition
            ? function_token_position
            : (start_pos > 0 ? start_pos - 1 : start_pos);
        Scanner::Location location = Scanner::Location(position, start_pos);
        ReportMessageAt(location, "strict_reserved_word",
                        Vector<const char*>::empty());
        *ok = false;
        return NULL;
      }
      if (reserved_loc.IsValid()) {
        ReportMessageAt(reserved_loc, "strict_reserved_word",
                        Vector<const char*>::empty());
        *ok = false;
        return NULL;
      }
      CheckOctalLiteral(start_pos, end_pos, CHECK_OK);
    }
  }

  if (harmony_block_scoping_) {
    CheckConflictingVarDeclarations(scope, CHECK_OK);
  }

  FunctionLiteral* function_literal =
      new(zone()) FunctionLiteral(isolate(),
                                  function_name,
                                  scope,
                                  body,
                                  materialized_literal_count,
                                  expected_property_count,
                                  only_simple_this_property_assignments,
                                  this_property_assignments,
                                  num_parameters,
                                  start_pos,
                                  end_pos,
                                  type,
                                  has_duplicate_parameters);
  function_literal->set_function_token_position(function_token_position);

  if (fni_ != NULL && should_infer_name) fni_->AddFunction(function_literal);
  return function_literal;
}


Expression* Parser::ParseV8Intrinsic(bool* ok) {
  // CallRuntime ::
  //   '%' Identifier Arguments

  Expect(Token::MOD, CHECK_OK);
  Handle<String> name = ParseIdentifier(CHECK_OK);
  ZoneList<Expression*>* args = ParseArguments(CHECK_OK);

  if (extension_ != NULL) {
    // The extension structures are only accessible while parsing the
    // very first time not when reparsing because of lazy compilation.
    top_scope_->DeclarationScope()->ForceEagerCompilation();
  }

  const Runtime::Function* function = Runtime::FunctionForSymbol(name);

  // Check for built-in IS_VAR macro.
  if (function != NULL &&
      function->intrinsic_type == Runtime::RUNTIME &&
      function->function_id == Runtime::kIS_VAR) {
    // %IS_VAR(x) evaluates to x if x is a variable,
    // leads to a parse error otherwise.  Could be implemented as an
    // inline function %_IS_VAR(x) to eliminate this special case.
    if (args->length() == 1 && args->at(0)->AsVariableProxy() != NULL) {
      return args->at(0);
    } else {
      ReportMessage("unable_to_parse", Vector<const char*>::empty());
      *ok = false;
      return NULL;
    }
  }

  // Check that the expected number of arguments are being passed.
  if (function != NULL &&
      function->nargs != -1 &&
      function->nargs != args->length()) {
    ReportMessage("illegal_access", Vector<const char*>::empty());
    *ok = false;
    return NULL;
  }

  // We have a valid intrinsics call or a call to a builtin.
  return new(zone()) CallRuntime(isolate(), name, function, args);
}


bool Parser::peek_any_identifier() {
  Token::Value next = peek();
  return next == Token::IDENTIFIER ||
         next == Token::FUTURE_RESERVED_WORD ||
         next == Token::FUTURE_STRICT_RESERVED_WORD;
}


void Parser::Consume(Token::Value token) {
  Token::Value next = Next();
  USE(next);
  USE(token);
  ASSERT(next == token);
}


void Parser::Expect(Token::Value token, bool* ok) {
  Token::Value next = Next();
  if (next == token) return;
  ReportUnexpectedToken(next);
  *ok = false;
}


bool Parser::Check(Token::Value token) {
  Token::Value next = peek();
  if (next == token) {
    Consume(next);
    return true;
  }
  return false;
}


void Parser::ExpectSemicolon(bool* ok) {
  // Check for automatic semicolon insertion according to
  // the rules given in ECMA-262, section 7.9, page 21.
  Token::Value tok = peek();
  if (tok == Token::SEMICOLON) {
    Next();
    return;
  }
  if (scanner().HasAnyLineTerminatorBeforeNext() ||
      tok == Token::RBRACE ||
      tok == Token::EOS) {
    return;
  }
  Expect(Token::SEMICOLON, ok);
}


Literal* Parser::GetLiteralUndefined() {
  return NewLiteral(isolate()->factory()->undefined_value());
}


Literal* Parser::GetLiteralTheHole() {
  return NewLiteral(isolate()->factory()->the_hole_value());
}


Literal* Parser::GetLiteralNumber(double value) {
  return NewNumberLiteral(value);
}


// Parses an identifier that is valid for the current scope, in particular it
// fails on strict mode future reserved keywords in a strict scope.
Handle<String> Parser::ParseIdentifier(bool* ok) {
  if (top_scope_->is_strict_mode()) {
    Expect(Token::IDENTIFIER, ok);
  } else if (!Check(Token::IDENTIFIER)) {
    Expect(Token::FUTURE_STRICT_RESERVED_WORD, ok);
  }
  if (!*ok) return Handle<String>();
  return GetSymbol(ok);
}


// Parses and identifier or a strict mode future reserved word, and indicate
// whether it is strict mode future reserved.
Handle<String> Parser::ParseIdentifierOrStrictReservedWord(
    bool* is_strict_reserved, bool* ok) {
  *is_strict_reserved = false;
  if (!Check(Token::IDENTIFIER)) {
    Expect(Token::FUTURE_STRICT_RESERVED_WORD, ok);
    *is_strict_reserved = true;
  }
  if (!*ok) return Handle<String>();
  return GetSymbol(ok);
}


Handle<String> Parser::ParseIdentifierName(bool* ok) {
  Token::Value next = Next();
  if (next != Token::IDENTIFIER &&
      next != Token::FUTURE_RESERVED_WORD &&
      next != Token::FUTURE_STRICT_RESERVED_WORD &&
      !Token::IsKeyword(next)) {
    ReportUnexpectedToken(next);
    *ok = false;
    return Handle<String>();
  }
  return GetSymbol(ok);
}


// Checks LHS expression for assignment and prefix/postfix increment/decrement
// in strict mode.
void Parser::CheckStrictModeLValue(Expression* expression,
                                   const char* error,
                                   bool* ok) {
  ASSERT(top_scope_->is_strict_mode());
  VariableProxy* lhs = expression != NULL
      ? expression->AsVariableProxy()
      : NULL;

  if (lhs != NULL && !lhs->is_this() && IsEvalOrArguments(lhs->name())) {
    ReportMessage(error, Vector<const char*>::empty());
    *ok = false;
  }
}


// Checks whether an octal literal was last seen between beg_pos and end_pos.
// If so, reports an error. Only called for strict mode.
void Parser::CheckOctalLiteral(int beg_pos, int end_pos, bool* ok) {
  Scanner::Location octal = scanner().octal_position();
  if (octal.IsValid() &&
      beg_pos <= octal.beg_pos &&
      octal.end_pos <= end_pos) {
    ReportMessageAt(octal, "strict_octal_literal",
                    Vector<const char*>::empty());
    scanner().clear_octal_position();
    *ok = false;
  }
}


void Parser::CheckConflictingVarDeclarations(Scope* scope, bool* ok) {
  Declaration* decl = scope->CheckConflictingVarDeclarations();
  if (decl != NULL) {
    // In harmony mode we treat conflicting variable bindinds as early
    // errors. See ES5 16 for a definition of early errors.
    Handle<String> name = decl->proxy()->name();
    SmartArrayPointer<char> c_string = name->ToCString(DISALLOW_NULLS);
    const char* elms[2] = { "Variable", *c_string };
    Vector<const char*> args(elms, 2);
    int position = decl->proxy()->position();
    Scanner::Location location = position == RelocInfo::kNoPosition
        ? Scanner::Location::invalid()
        : Scanner::Location(position, position + 1);
    ReportMessageAt(location, "redeclaration", args);
    *ok = false;
  }
}


// This function reads an identifier name and determines whether or not it
// is 'get' or 'set'.
Handle<String> Parser::ParseIdentifierNameOrGetOrSet(bool* is_get,
                                                     bool* is_set,
                                                     bool* ok) {
  Handle<String> result = ParseIdentifierName(ok);
  if (!*ok) return Handle<String>();
  if (scanner().is_literal_ascii() && scanner().literal_length() == 3) {
    const char* token = scanner().literal_ascii_string().start();
    *is_get = strncmp(token, "get", 3) == 0;
    *is_set = !*is_get && strncmp(token, "set", 3) == 0;
  }
  return result;
}


// ----------------------------------------------------------------------------
// Parser support


bool Parser::TargetStackContainsLabel(Handle<String> label) {
  for (Target* t = target_stack_; t != NULL; t = t->previous()) {
    BreakableStatement* stat = t->node()->AsBreakableStatement();
    if (stat != NULL && ContainsLabel(stat->labels(), label))
      return true;
  }
  return false;
}


BreakableStatement* Parser::LookupBreakTarget(Handle<String> label, bool* ok) {
  bool anonymous = label.is_null();
  for (Target* t = target_stack_; t != NULL; t = t->previous()) {
    BreakableStatement* stat = t->node()->AsBreakableStatement();
    if (stat == NULL) continue;
    if ((anonymous && stat->is_target_for_anonymous()) ||
        (!anonymous && ContainsLabel(stat->labels(), label))) {
      RegisterTargetUse(stat->break_target(), t->previous());
      return stat;
    }
  }
  return NULL;
}


IterationStatement* Parser::LookupContinueTarget(Handle<String> label,
                                                 bool* ok) {
  bool anonymous = label.is_null();
  for (Target* t = target_stack_; t != NULL; t = t->previous()) {
    IterationStatement* stat = t->node()->AsIterationStatement();
    if (stat == NULL) continue;

    ASSERT(stat->is_target_for_anonymous());
    if (anonymous || ContainsLabel(stat->labels(), label)) {
      RegisterTargetUse(stat->continue_target(), t->previous());
      return stat;
    }
  }
  return NULL;
}


void Parser::RegisterTargetUse(Label* target, Target* stop) {
  // Register that a break target found at the given stop in the
  // target stack has been used from the top of the target stack. Add
  // the break target to any TargetCollectors passed on the stack.
  for (Target* t = target_stack_; t != stop; t = t->previous()) {
    TargetCollector* collector = t->node()->AsTargetCollector();
    if (collector != NULL) collector->AddTarget(target);
  }
}


Literal* Parser::NewNumberLiteral(double number) {
  return NewLiteral(isolate()->factory()->NewNumber(number, TENURED));
}


Expression* Parser::NewThrowReferenceError(Handle<String> type) {
  return NewThrowError(isolate()->factory()->MakeReferenceError_symbol(),
                       type, HandleVector<Object>(NULL, 0));
}


Expression* Parser::NewThrowSyntaxError(Handle<String> type,
                                        Handle<Object> first) {
  int argc = first.is_null() ? 0 : 1;
  Vector< Handle<Object> > arguments = HandleVector<Object>(&first, argc);
  return NewThrowError(
      isolate()->factory()->MakeSyntaxError_symbol(), type, arguments);
}


Expression* Parser::NewThrowTypeError(Handle<String> type,
                                      Handle<Object> first,
                                      Handle<Object> second) {
  ASSERT(!first.is_null() && !second.is_null());
  Handle<Object> elements[] = { first, second };
  Vector< Handle<Object> > arguments =
      HandleVector<Object>(elements, ARRAY_SIZE(elements));
  return NewThrowError(
      isolate()->factory()->MakeTypeError_symbol(), type, arguments);
}


Expression* Parser::NewThrowError(Handle<String> constructor,
                                  Handle<String> type,
                                  Vector< Handle<Object> > arguments) {
  int argc = arguments.length();
  Handle<FixedArray> elements = isolate()->factory()->NewFixedArray(argc,
                                                                    TENURED);
  for (int i = 0; i < argc; i++) {
    Handle<Object> element = arguments[i];
    if (!element.is_null()) {
      elements->set(i, *element);
    }
  }
  Handle<JSArray> array = isolate()->factory()->NewJSArrayWithElements(elements,
                                                                       TENURED);

  ZoneList<Expression*>* args = new(zone()) ZoneList<Expression*>(2);
  args->Add(NewLiteral(type));
  args->Add(NewLiteral(array));
  CallRuntime* call_constructor = new(zone()) CallRuntime(isolate(),
                                                          constructor,
                                                          NULL,
                                                          args);
  return new(zone()) Throw(isolate(),
                           call_constructor,
                           scanner().location().beg_pos);
}

// ----------------------------------------------------------------------------
// Regular expressions


RegExpParser::RegExpParser(FlatStringReader* in,
                           Handle<String>* error,
                           bool multiline)
    : isolate_(Isolate::Current()),
      error_(error),
      captures_(NULL),
      in_(in),
      current_(kEndMarker),
      next_pos_(0),
      capture_count_(0),
      has_more_(true),
      multiline_(multiline),
      simple_(false),
      contains_anchor_(false),
      is_scanned_for_captures_(false),
      failed_(false) {
  Advance();
}


uc32 RegExpParser::Next() {
  if (has_next()) {
    return in()->Get(next_pos_);
  } else {
    return kEndMarker;
  }
}
<<<<<<< HEAD


void RegExpParser::Advance() {
  if (next_pos_ < in()->length()) {
    StackLimitCheck check(isolate());
    if (check.HasOverflowed()) {
      ReportError(CStrVector(Isolate::kStackOverflowMessage));
    } else if (isolate()->zone()->excess_allocation()) {
      ReportError(CStrVector("Regular expression too large"));
    } else {
      current_ = in()->Get(next_pos_);
      next_pos_++;
    }
  } else {
    current_ = kEndMarker;
    has_more_ = false;
  }
}


void RegExpParser::Reset(int pos) {
  next_pos_ = pos;
  Advance();
}


void RegExpParser::Advance(int dist) {
  next_pos_ += dist - 1;
  Advance();
}


bool RegExpParser::simple() {
  return simple_;
}

RegExpTree* RegExpParser::ReportError(Vector<const char> message) {
  failed_ = true;
  *error_ = isolate()->factory()->NewStringFromAscii(message, NOT_TENURED);
  // Zip to the end to make sure the no more input is read.
  current_ = kEndMarker;
  next_pos_ = in()->length();
  return NULL;
}


// Pattern ::
//   Disjunction
RegExpTree* RegExpParser::ParsePattern() {
  RegExpTree* result = ParseDisjunction(CHECK_FAILED);
  ASSERT(!has_more());
  // If the result of parsing is a literal string atom, and it has the
  // same length as the input, then the atom is identical to the input.
  if (result->IsAtom() && result->AsAtom()->length() == in()->length()) {
    simple_ = true;
  }
  return result;
}


// Disjunction ::
//   Alternative
//   Alternative | Disjunction
// Alternative ::
//   [empty]
//   Term Alternative
// Term ::
//   Assertion
//   Atom
//   Atom Quantifier
RegExpTree* RegExpParser::ParseDisjunction() {
  // Used to store current state while parsing subexpressions.
  RegExpParserState initial_state(NULL, INITIAL, 0);
  RegExpParserState* stored_state = &initial_state;
  // Cache the builder in a local variable for quick access.
  RegExpBuilder* builder = initial_state.builder();
  while (true) {
    switch (current()) {
    case kEndMarker:
      if (stored_state->IsSubexpression()) {
        // Inside a parenthesized group when hitting end of input.
        ReportError(CStrVector("Unterminated group") CHECK_FAILED);
      }
      ASSERT_EQ(INITIAL, stored_state->group_type());
      // Parsing completed successfully.
      return builder->ToRegExp();
    case ')': {
      if (!stored_state->IsSubexpression()) {
        ReportError(CStrVector("Unmatched ')'") CHECK_FAILED);
      }
      ASSERT_NE(INITIAL, stored_state->group_type());

      Advance();
      // End disjunction parsing and convert builder content to new single
      // regexp atom.
      RegExpTree* body = builder->ToRegExp();

      int end_capture_index = captures_started();

      int capture_index = stored_state->capture_index();
      SubexpressionType type = stored_state->group_type();

      // Restore previous state.
      stored_state = stored_state->previous_state();
      builder = stored_state->builder();

      // Build result of subexpression.
      if (type == CAPTURE) {
        RegExpCapture* capture = new(zone()) RegExpCapture(body, capture_index);
        captures_->at(capture_index - 1) = capture;
        body = capture;
      } else if (type != GROUPING) {
        ASSERT(type == POSITIVE_LOOKAHEAD || type == NEGATIVE_LOOKAHEAD);
        bool is_positive = (type == POSITIVE_LOOKAHEAD);
        body = new(zone()) RegExpLookahead(body,
                                   is_positive,
                                   end_capture_index - capture_index,
                                   capture_index);
      }
      builder->AddAtom(body);
      // For compatability with JSC and ES3, we allow quantifiers after
      // lookaheads, and break in all cases.
      break;
    }
    case '|': {
      Advance();
      builder->NewAlternative();
      continue;
    }
    case '*':
    case '+':
    case '?':
      return ReportError(CStrVector("Nothing to repeat"));
    case '^': {
      Advance();
      if (multiline_) {
        builder->AddAssertion(
            new(zone()) RegExpAssertion(RegExpAssertion::START_OF_LINE));
      } else {
        builder->AddAssertion(
            new(zone()) RegExpAssertion(RegExpAssertion::START_OF_INPUT));
        set_contains_anchor();
      }
      continue;
    }
    case '$': {
      Advance();
      RegExpAssertion::Type type =
          multiline_ ? RegExpAssertion::END_OF_LINE :
                       RegExpAssertion::END_OF_INPUT;
      builder->AddAssertion(new(zone()) RegExpAssertion(type));
      continue;
    }
    case '.': {
      Advance();
      // everything except \x0a, \x0d, \u2028 and \u2029
      ZoneList<CharacterRange>* ranges =
          new(zone()) ZoneList<CharacterRange>(2);
      CharacterRange::AddClassEscape('.', ranges);
      RegExpTree* atom = new(zone()) RegExpCharacterClass(ranges, false);
      builder->AddAtom(atom);
      break;
    }
    case '(': {
      SubexpressionType type = CAPTURE;
      Advance();
      if (current() == '?') {
        switch (Next()) {
          case ':':
            type = GROUPING;
            break;
          case '=':
            type = POSITIVE_LOOKAHEAD;
            break;
          case '!':
            type = NEGATIVE_LOOKAHEAD;
            break;
          default:
            ReportError(CStrVector("Invalid group") CHECK_FAILED);
            break;
        }
        Advance(2);
      } else {
        if (captures_ == NULL) {
          captures_ = new(zone()) ZoneList<RegExpCapture*>(2);
        }
        if (captures_started() >= kMaxCaptures) {
          ReportError(CStrVector("Too many captures") CHECK_FAILED);
        }
        captures_->Add(NULL);
      }
      // Store current state and begin new disjunction parsing.
      stored_state = new(zone()) RegExpParserState(stored_state,
                                           type,
                                           captures_started());
      builder = stored_state->builder();
      continue;
    }
    case '[': {
      RegExpTree* atom = ParseCharacterClass(CHECK_FAILED);
      builder->AddAtom(atom);
      break;
    }
    // Atom ::
    //   \ AtomEscape
    case '\\':
      switch (Next()) {
      case kEndMarker:
        return ReportError(CStrVector("\\ at end of pattern"));
      case 'b':
        Advance(2);
        builder->AddAssertion(
            new(zone()) RegExpAssertion(RegExpAssertion::BOUNDARY));
        continue;
      case 'B':
        Advance(2);
        builder->AddAssertion(
            new(zone()) RegExpAssertion(RegExpAssertion::NON_BOUNDARY));
        continue;
      // AtomEscape ::
      //   CharacterClassEscape
      //
      // CharacterClassEscape :: one of
      //   d D s S w W
      case 'd': case 'D': case 's': case 'S': case 'w': case 'W': {
        uc32 c = Next();
        Advance(2);
        ZoneList<CharacterRange>* ranges =
            new(zone()) ZoneList<CharacterRange>(2);
        CharacterRange::AddClassEscape(c, ranges);
        RegExpTree* atom = new(zone()) RegExpCharacterClass(ranges, false);
        builder->AddAtom(atom);
        break;
      }
      case '1': case '2': case '3': case '4': case '5': case '6':
      case '7': case '8': case '9': {
        int index = 0;
        if (ParseBackReferenceIndex(&index)) {
          RegExpCapture* capture = NULL;
          if (captures_ != NULL && index <= captures_->length()) {
            capture = captures_->at(index - 1);
          }
          if (capture == NULL) {
            builder->AddEmpty();
            break;
          }
          RegExpTree* atom = new(zone()) RegExpBackReference(capture);
          builder->AddAtom(atom);
          break;
        }
        uc32 first_digit = Next();
        if (first_digit == '8' || first_digit == '9') {
          // Treat as identity escape
          builder->AddCharacter(first_digit);
          Advance(2);
          break;
        }
      }
      // FALLTHROUGH
      case '0': {
        Advance();
        uc32 octal = ParseOctalLiteral();
        builder->AddCharacter(octal);
        break;
      }
      // ControlEscape :: one of
      //   f n r t v
      case 'f':
        Advance(2);
        builder->AddCharacter('\f');
        break;
      case 'n':
        Advance(2);
        builder->AddCharacter('\n');
        break;
      case 'r':
        Advance(2);
        builder->AddCharacter('\r');
        break;
      case 't':
        Advance(2);
        builder->AddCharacter('\t');
        break;
      case 'v':
        Advance(2);
        builder->AddCharacter('\v');
        break;
      case 'c': {
        Advance();
        uc32 controlLetter = Next();
        // Special case if it is an ASCII letter.
        // Convert lower case letters to uppercase.
        uc32 letter = controlLetter & ~('a' ^ 'A');
        if (letter < 'A' || 'Z' < letter) {
          // controlLetter is not in range 'A'-'Z' or 'a'-'z'.
          // This is outside the specification. We match JSC in
          // reading the backslash as a literal character instead
          // of as starting an escape.
          builder->AddCharacter('\\');
        } else {
          Advance(2);
          builder->AddCharacter(controlLetter & 0x1f);
        }
        break;
      }
      case 'x': {
        Advance(2);
        uc32 value;
        if (ParseHexEscape(2, &value)) {
          builder->AddCharacter(value);
        } else {
          builder->AddCharacter('x');
        }
        break;
      }
      case 'u': {
        Advance(2);
        uc32 value;
        if (ParseHexEscape(4, &value)) {
          builder->AddCharacter(value);
        } else {
          builder->AddCharacter('u');
        }
        break;
      }
      default:
        // Identity escape.
        builder->AddCharacter(Next());
        Advance(2);
        break;
      }
      break;
    case '{': {
      int dummy;
      if (ParseIntervalQuantifier(&dummy, &dummy)) {
        ReportError(CStrVector("Nothing to repeat") CHECK_FAILED);
      }
      // fallthrough
    }
    default:
      builder->AddCharacter(current());
      Advance();
      break;
    }  // end switch(current())

    int min;
    int max;
    switch (current()) {
    // QuantifierPrefix ::
    //   *
    //   +
    //   ?
    //   {
    case '*':
      min = 0;
      max = RegExpTree::kInfinity;
      Advance();
      break;
    case '+':
      min = 1;
      max = RegExpTree::kInfinity;
      Advance();
      break;
    case '?':
      min = 0;
      max = 1;
      Advance();
      break;
    case '{':
      if (ParseIntervalQuantifier(&min, &max)) {
        if (max < min) {
          ReportError(CStrVector("numbers out of order in {} quantifier.")
                      CHECK_FAILED);
        }
        break;
      } else {
        continue;
      }
    default:
      continue;
    }
    RegExpQuantifier::Type type = RegExpQuantifier::GREEDY;
    if (current() == '?') {
      type = RegExpQuantifier::NON_GREEDY;
      Advance();
    } else if (FLAG_regexp_possessive_quantifier && current() == '+') {
      // FLAG_regexp_possessive_quantifier is a debug-only flag.
      type = RegExpQuantifier::POSSESSIVE;
      Advance();
    }
    builder->AddQuantifierToAtom(min, max, type);
  }
}


#ifdef DEBUG
// Currently only used in an ASSERT.
static bool IsSpecialClassEscape(uc32 c) {
  switch (c) {
    case 'd': case 'D':
    case 's': case 'S':
    case 'w': case 'W':
      return true;
    default:
      return false;
  }
}
#endif


// In order to know whether an escape is a backreference or not we have to scan
// the entire regexp and find the number of capturing parentheses.  However we
// don't want to scan the regexp twice unless it is necessary.  This mini-parser
// is called when needed.  It can see the difference between capturing and
// noncapturing parentheses and can skip character classes and backslash-escaped
// characters.
void RegExpParser::ScanForCaptures() {
  // Start with captures started previous to current position
  int capture_count = captures_started();
  // Add count of captures after this position.
  int n;
  while ((n = current()) != kEndMarker) {
    Advance();
    switch (n) {
      case '\\':
        Advance();
        break;
      case '[': {
        int c;
        while ((c = current()) != kEndMarker) {
          Advance();
          if (c == '\\') {
            Advance();
          } else {
            if (c == ']') break;
          }
        }
        break;
      }
      case '(':
        if (current() != '?') capture_count++;
        break;
    }
  }
  capture_count_ = capture_count;
  is_scanned_for_captures_ = true;
}


bool RegExpParser::ParseBackReferenceIndex(int* index_out) {
  ASSERT_EQ('\\', current());
  ASSERT('1' <= Next() && Next() <= '9');
  // Try to parse a decimal literal that is no greater than the total number
  // of left capturing parentheses in the input.
  int start = position();
  int value = Next() - '0';
  Advance(2);
  while (true) {
    uc32 c = current();
    if (IsDecimalDigit(c)) {
      value = 10 * value + (c - '0');
      if (value > kMaxCaptures) {
        Reset(start);
        return false;
      }
      Advance();
    } else {
      break;
    }
  }
  if (value > captures_started()) {
    if (!is_scanned_for_captures_) {
      int saved_position = position();
      ScanForCaptures();
      Reset(saved_position);
    }
    if (value > capture_count_) {
      Reset(start);
      return false;
    }
  }
  *index_out = value;
  return true;
}


// QuantifierPrefix ::
//   { DecimalDigits }
//   { DecimalDigits , }
//   { DecimalDigits , DecimalDigits }
//
// Returns true if parsing succeeds, and set the min_out and max_out
// values. Values are truncated to RegExpTree::kInfinity if they overflow.
bool RegExpParser::ParseIntervalQuantifier(int* min_out, int* max_out) {
  ASSERT_EQ(current(), '{');
  int start = position();
  Advance();
  int min = 0;
  if (!IsDecimalDigit(current())) {
    Reset(start);
    return false;
  }
  while (IsDecimalDigit(current())) {
    int next = current() - '0';
    if (min > (RegExpTree::kInfinity - next) / 10) {
      // Overflow. Skip past remaining decimal digits and return -1.
      do {
        Advance();
      } while (IsDecimalDigit(current()));
      min = RegExpTree::kInfinity;
      break;
    }
    min = 10 * min + next;
    Advance();
  }
  int max = 0;
  if (current() == '}') {
    max = min;
    Advance();
  } else if (current() == ',') {
    Advance();
    if (current() == '}') {
      max = RegExpTree::kInfinity;
      Advance();
    } else {
      while (IsDecimalDigit(current())) {
        int next = current() - '0';
        if (max > (RegExpTree::kInfinity - next) / 10) {
          do {
            Advance();
          } while (IsDecimalDigit(current()));
          max = RegExpTree::kInfinity;
          break;
        }
        max = 10 * max + next;
        Advance();
      }
      if (current() != '}') {
        Reset(start);
        return false;
      }
      Advance();
    }
  } else {
    Reset(start);
    return false;
  }
  *min_out = min;
  *max_out = max;
  return true;
}


uc32 RegExpParser::ParseOctalLiteral() {
  ASSERT('0' <= current() && current() <= '7');
  // For compatibility with some other browsers (not all), we parse
  // up to three octal digits with a value below 256.
  uc32 value = current() - '0';
  Advance();
  if ('0' <= current() && current() <= '7') {
    value = value * 8 + current() - '0';
    Advance();
    if (value < 32 && '0' <= current() && current() <= '7') {
      value = value * 8 + current() - '0';
      Advance();
    }
  }
  return value;
}


bool RegExpParser::ParseHexEscape(int length, uc32 *value) {
  int start = position();
  uc32 val = 0;
  bool done = false;
  for (int i = 0; !done; i++) {
    uc32 c = current();
    int d = HexValue(c);
    if (d < 0) {
      Reset(start);
      return false;
    }
    val = val * 16 + d;
    Advance();
    if (i == length - 1) {
      done = true;
    }
  }
  *value = val;
  return true;
}


uc32 RegExpParser::ParseClassCharacterEscape() {
  ASSERT(current() == '\\');
  ASSERT(has_next() && !IsSpecialClassEscape(Next()));
  Advance();
  switch (current()) {
    case 'b':
      Advance();
      return '\b';
    // ControlEscape :: one of
    //   f n r t v
    case 'f':
      Advance();
      return '\f';
    case 'n':
      Advance();
      return '\n';
    case 'r':
      Advance();
      return '\r';
    case 't':
      Advance();
      return '\t';
    case 'v':
      Advance();
      return '\v';
    case 'c': {
      uc32 controlLetter = Next();
      uc32 letter = controlLetter & ~('A' ^ 'a');
      // For compatibility with JSC, inside a character class
      // we also accept digits and underscore as control characters.
      if ((controlLetter >= '0' && controlLetter <= '9') ||
          controlLetter == '_' ||
          (letter >= 'A' && letter <= 'Z')) {
        Advance(2);
        // Control letters mapped to ASCII control characters in the range
        // 0x00-0x1f.
        return controlLetter & 0x1f;
      }
      // We match JSC in reading the backslash as a literal
      // character instead of as starting an escape.
      return '\\';
    }
    case '0': case '1': case '2': case '3': case '4': case '5':
    case '6': case '7':
      // For compatibility, we interpret a decimal escape that isn't
      // a back reference (and therefore either \0 or not valid according
      // to the specification) as a 1..3 digit octal character code.
      return ParseOctalLiteral();
    case 'x': {
      Advance();
      uc32 value;
      if (ParseHexEscape(2, &value)) {
        return value;
      }
      // If \x is not followed by a two-digit hexadecimal, treat it
      // as an identity escape.
      return 'x';
    }
    case 'u': {
      Advance();
      uc32 value;
      if (ParseHexEscape(4, &value)) {
        return value;
      }
      // If \u is not followed by a four-digit hexadecimal, treat it
      // as an identity escape.
      return 'u';
    }
    default: {
      // Extended identity escape. We accept any character that hasn't
      // been matched by a more specific case, not just the subset required
      // by the ECMAScript specification.
      uc32 result = current();
      Advance();
      return result;
    }
  }
  return 0;
}


=======


void RegExpParser::Advance() {
  if (next_pos_ < in()->length()) {
    StackLimitCheck check(isolate());
    if (check.HasOverflowed()) {
      ReportError(CStrVector(Isolate::kStackOverflowMessage));
    } else if (isolate()->zone()->excess_allocation()) {
      ReportError(CStrVector("Regular expression too large"));
    } else {
      current_ = in()->Get(next_pos_);
      next_pos_++;
    }
  } else {
    current_ = kEndMarker;
    has_more_ = false;
  }
}


void RegExpParser::Reset(int pos) {
  next_pos_ = pos;
  Advance();
}


void RegExpParser::Advance(int dist) {
  next_pos_ += dist - 1;
  Advance();
}


bool RegExpParser::simple() {
  return simple_;
}

RegExpTree* RegExpParser::ReportError(Vector<const char> message) {
  failed_ = true;
  *error_ = isolate()->factory()->NewStringFromAscii(message, NOT_TENURED);
  // Zip to the end to make sure the no more input is read.
  current_ = kEndMarker;
  next_pos_ = in()->length();
  return NULL;
}


// Pattern ::
//   Disjunction
RegExpTree* RegExpParser::ParsePattern() {
  RegExpTree* result = ParseDisjunction(CHECK_FAILED);
  ASSERT(!has_more());
  // If the result of parsing is a literal string atom, and it has the
  // same length as the input, then the atom is identical to the input.
  if (result->IsAtom() && result->AsAtom()->length() == in()->length()) {
    simple_ = true;
  }
  return result;
}


// Disjunction ::
//   Alternative
//   Alternative | Disjunction
// Alternative ::
//   [empty]
//   Term Alternative
// Term ::
//   Assertion
//   Atom
//   Atom Quantifier
RegExpTree* RegExpParser::ParseDisjunction() {
  // Used to store current state while parsing subexpressions.
  RegExpParserState initial_state(NULL, INITIAL, 0);
  RegExpParserState* stored_state = &initial_state;
  // Cache the builder in a local variable for quick access.
  RegExpBuilder* builder = initial_state.builder();
  while (true) {
    switch (current()) {
    case kEndMarker:
      if (stored_state->IsSubexpression()) {
        // Inside a parenthesized group when hitting end of input.
        ReportError(CStrVector("Unterminated group") CHECK_FAILED);
      }
      ASSERT_EQ(INITIAL, stored_state->group_type());
      // Parsing completed successfully.
      return builder->ToRegExp();
    case ')': {
      if (!stored_state->IsSubexpression()) {
        ReportError(CStrVector("Unmatched ')'") CHECK_FAILED);
      }
      ASSERT_NE(INITIAL, stored_state->group_type());

      Advance();
      // End disjunction parsing and convert builder content to new single
      // regexp atom.
      RegExpTree* body = builder->ToRegExp();

      int end_capture_index = captures_started();

      int capture_index = stored_state->capture_index();
      SubexpressionType type = stored_state->group_type();

      // Restore previous state.
      stored_state = stored_state->previous_state();
      builder = stored_state->builder();

      // Build result of subexpression.
      if (type == CAPTURE) {
        RegExpCapture* capture = new(zone()) RegExpCapture(body, capture_index);
        captures_->at(capture_index - 1) = capture;
        body = capture;
      } else if (type != GROUPING) {
        ASSERT(type == POSITIVE_LOOKAHEAD || type == NEGATIVE_LOOKAHEAD);
        bool is_positive = (type == POSITIVE_LOOKAHEAD);
        body = new(zone()) RegExpLookahead(body,
                                   is_positive,
                                   end_capture_index - capture_index,
                                   capture_index);
      }
      builder->AddAtom(body);
      // For compatability with JSC and ES3, we allow quantifiers after
      // lookaheads, and break in all cases.
      break;
    }
    case '|': {
      Advance();
      builder->NewAlternative();
      continue;
    }
    case '*':
    case '+':
    case '?':
      return ReportError(CStrVector("Nothing to repeat"));
    case '^': {
      Advance();
      if (multiline_) {
        builder->AddAssertion(
            new(zone()) RegExpAssertion(RegExpAssertion::START_OF_LINE));
      } else {
        builder->AddAssertion(
            new(zone()) RegExpAssertion(RegExpAssertion::START_OF_INPUT));
        set_contains_anchor();
      }
      continue;
    }
    case '$': {
      Advance();
      RegExpAssertion::Type type =
          multiline_ ? RegExpAssertion::END_OF_LINE :
                       RegExpAssertion::END_OF_INPUT;
      builder->AddAssertion(new(zone()) RegExpAssertion(type));
      continue;
    }
    case '.': {
      Advance();
      // everything except \x0a, \x0d, \u2028 and \u2029
      ZoneList<CharacterRange>* ranges =
          new(zone()) ZoneList<CharacterRange>(2);
      CharacterRange::AddClassEscape('.', ranges);
      RegExpTree* atom = new(zone()) RegExpCharacterClass(ranges, false);
      builder->AddAtom(atom);
      break;
    }
    case '(': {
      SubexpressionType type = CAPTURE;
      Advance();
      if (current() == '?') {
        switch (Next()) {
          case ':':
            type = GROUPING;
            break;
          case '=':
            type = POSITIVE_LOOKAHEAD;
            break;
          case '!':
            type = NEGATIVE_LOOKAHEAD;
            break;
          default:
            ReportError(CStrVector("Invalid group") CHECK_FAILED);
            break;
        }
        Advance(2);
      } else {
        if (captures_ == NULL) {
          captures_ = new(zone()) ZoneList<RegExpCapture*>(2);
        }
        if (captures_started() >= kMaxCaptures) {
          ReportError(CStrVector("Too many captures") CHECK_FAILED);
        }
        captures_->Add(NULL);
      }
      // Store current state and begin new disjunction parsing.
      stored_state = new(zone()) RegExpParserState(stored_state,
                                           type,
                                           captures_started());
      builder = stored_state->builder();
      continue;
    }
    case '[': {
      RegExpTree* atom = ParseCharacterClass(CHECK_FAILED);
      builder->AddAtom(atom);
      break;
    }
    // Atom ::
    //   \ AtomEscape
    case '\\':
      switch (Next()) {
      case kEndMarker:
        return ReportError(CStrVector("\\ at end of pattern"));
      case 'b':
        Advance(2);
        builder->AddAssertion(
            new(zone()) RegExpAssertion(RegExpAssertion::BOUNDARY));
        continue;
      case 'B':
        Advance(2);
        builder->AddAssertion(
            new(zone()) RegExpAssertion(RegExpAssertion::NON_BOUNDARY));
        continue;
      // AtomEscape ::
      //   CharacterClassEscape
      //
      // CharacterClassEscape :: one of
      //   d D s S w W
      case 'd': case 'D': case 's': case 'S': case 'w': case 'W': {
        uc32 c = Next();
        Advance(2);
        ZoneList<CharacterRange>* ranges =
            new(zone()) ZoneList<CharacterRange>(2);
        CharacterRange::AddClassEscape(c, ranges);
        RegExpTree* atom = new(zone()) RegExpCharacterClass(ranges, false);
        builder->AddAtom(atom);
        break;
      }
      case '1': case '2': case '3': case '4': case '5': case '6':
      case '7': case '8': case '9': {
        int index = 0;
        if (ParseBackReferenceIndex(&index)) {
          RegExpCapture* capture = NULL;
          if (captures_ != NULL && index <= captures_->length()) {
            capture = captures_->at(index - 1);
          }
          if (capture == NULL) {
            builder->AddEmpty();
            break;
          }
          RegExpTree* atom = new(zone()) RegExpBackReference(capture);
          builder->AddAtom(atom);
          break;
        }
        uc32 first_digit = Next();
        if (first_digit == '8' || first_digit == '9') {
          // Treat as identity escape
          builder->AddCharacter(first_digit);
          Advance(2);
          break;
        }
      }
      // FALLTHROUGH
      case '0': {
        Advance();
        uc32 octal = ParseOctalLiteral();
        builder->AddCharacter(octal);
        break;
      }
      // ControlEscape :: one of
      //   f n r t v
      case 'f':
        Advance(2);
        builder->AddCharacter('\f');
        break;
      case 'n':
        Advance(2);
        builder->AddCharacter('\n');
        break;
      case 'r':
        Advance(2);
        builder->AddCharacter('\r');
        break;
      case 't':
        Advance(2);
        builder->AddCharacter('\t');
        break;
      case 'v':
        Advance(2);
        builder->AddCharacter('\v');
        break;
      case 'c': {
        Advance();
        uc32 controlLetter = Next();
        // Special case if it is an ASCII letter.
        // Convert lower case letters to uppercase.
        uc32 letter = controlLetter & ~('a' ^ 'A');
        if (letter < 'A' || 'Z' < letter) {
          // controlLetter is not in range 'A'-'Z' or 'a'-'z'.
          // This is outside the specification. We match JSC in
          // reading the backslash as a literal character instead
          // of as starting an escape.
          builder->AddCharacter('\\');
        } else {
          Advance(2);
          builder->AddCharacter(controlLetter & 0x1f);
        }
        break;
      }
      case 'x': {
        Advance(2);
        uc32 value;
        if (ParseHexEscape(2, &value)) {
          builder->AddCharacter(value);
        } else {
          builder->AddCharacter('x');
        }
        break;
      }
      case 'u': {
        Advance(2);
        uc32 value;
        if (ParseHexEscape(4, &value)) {
          builder->AddCharacter(value);
        } else {
          builder->AddCharacter('u');
        }
        break;
      }
      default:
        // Identity escape.
        builder->AddCharacter(Next());
        Advance(2);
        break;
      }
      break;
    case '{': {
      int dummy;
      if (ParseIntervalQuantifier(&dummy, &dummy)) {
        ReportError(CStrVector("Nothing to repeat") CHECK_FAILED);
      }
      // fallthrough
    }
    default:
      builder->AddCharacter(current());
      Advance();
      break;
    }  // end switch(current())

    int min;
    int max;
    switch (current()) {
    // QuantifierPrefix ::
    //   *
    //   +
    //   ?
    //   {
    case '*':
      min = 0;
      max = RegExpTree::kInfinity;
      Advance();
      break;
    case '+':
      min = 1;
      max = RegExpTree::kInfinity;
      Advance();
      break;
    case '?':
      min = 0;
      max = 1;
      Advance();
      break;
    case '{':
      if (ParseIntervalQuantifier(&min, &max)) {
        if (max < min) {
          ReportError(CStrVector("numbers out of order in {} quantifier.")
                      CHECK_FAILED);
        }
        break;
      } else {
        continue;
      }
    default:
      continue;
    }
    RegExpQuantifier::Type type = RegExpQuantifier::GREEDY;
    if (current() == '?') {
      type = RegExpQuantifier::NON_GREEDY;
      Advance();
    } else if (FLAG_regexp_possessive_quantifier && current() == '+') {
      // FLAG_regexp_possessive_quantifier is a debug-only flag.
      type = RegExpQuantifier::POSSESSIVE;
      Advance();
    }
    builder->AddQuantifierToAtom(min, max, type);
  }
}


#ifdef DEBUG
// Currently only used in an ASSERT.
static bool IsSpecialClassEscape(uc32 c) {
  switch (c) {
    case 'd': case 'D':
    case 's': case 'S':
    case 'w': case 'W':
      return true;
    default:
      return false;
  }
}
#endif


// In order to know whether an escape is a backreference or not we have to scan
// the entire regexp and find the number of capturing parentheses.  However we
// don't want to scan the regexp twice unless it is necessary.  This mini-parser
// is called when needed.  It can see the difference between capturing and
// noncapturing parentheses and can skip character classes and backslash-escaped
// characters.
void RegExpParser::ScanForCaptures() {
  // Start with captures started previous to current position
  int capture_count = captures_started();
  // Add count of captures after this position.
  int n;
  while ((n = current()) != kEndMarker) {
    Advance();
    switch (n) {
      case '\\':
        Advance();
        break;
      case '[': {
        int c;
        while ((c = current()) != kEndMarker) {
          Advance();
          if (c == '\\') {
            Advance();
          } else {
            if (c == ']') break;
          }
        }
        break;
      }
      case '(':
        if (current() != '?') capture_count++;
        break;
    }
  }
  capture_count_ = capture_count;
  is_scanned_for_captures_ = true;
}


bool RegExpParser::ParseBackReferenceIndex(int* index_out) {
  ASSERT_EQ('\\', current());
  ASSERT('1' <= Next() && Next() <= '9');
  // Try to parse a decimal literal that is no greater than the total number
  // of left capturing parentheses in the input.
  int start = position();
  int value = Next() - '0';
  Advance(2);
  while (true) {
    uc32 c = current();
    if (IsDecimalDigit(c)) {
      value = 10 * value + (c - '0');
      if (value > kMaxCaptures) {
        Reset(start);
        return false;
      }
      Advance();
    } else {
      break;
    }
  }
  if (value > captures_started()) {
    if (!is_scanned_for_captures_) {
      int saved_position = position();
      ScanForCaptures();
      Reset(saved_position);
    }
    if (value > capture_count_) {
      Reset(start);
      return false;
    }
  }
  *index_out = value;
  return true;
}


// QuantifierPrefix ::
//   { DecimalDigits }
//   { DecimalDigits , }
//   { DecimalDigits , DecimalDigits }
//
// Returns true if parsing succeeds, and set the min_out and max_out
// values. Values are truncated to RegExpTree::kInfinity if they overflow.
bool RegExpParser::ParseIntervalQuantifier(int* min_out, int* max_out) {
  ASSERT_EQ(current(), '{');
  int start = position();
  Advance();
  int min = 0;
  if (!IsDecimalDigit(current())) {
    Reset(start);
    return false;
  }
  while (IsDecimalDigit(current())) {
    int next = current() - '0';
    if (min > (RegExpTree::kInfinity - next) / 10) {
      // Overflow. Skip past remaining decimal digits and return -1.
      do {
        Advance();
      } while (IsDecimalDigit(current()));
      min = RegExpTree::kInfinity;
      break;
    }
    min = 10 * min + next;
    Advance();
  }
  int max = 0;
  if (current() == '}') {
    max = min;
    Advance();
  } else if (current() == ',') {
    Advance();
    if (current() == '}') {
      max = RegExpTree::kInfinity;
      Advance();
    } else {
      while (IsDecimalDigit(current())) {
        int next = current() - '0';
        if (max > (RegExpTree::kInfinity - next) / 10) {
          do {
            Advance();
          } while (IsDecimalDigit(current()));
          max = RegExpTree::kInfinity;
          break;
        }
        max = 10 * max + next;
        Advance();
      }
      if (current() != '}') {
        Reset(start);
        return false;
      }
      Advance();
    }
  } else {
    Reset(start);
    return false;
  }
  *min_out = min;
  *max_out = max;
  return true;
}


uc32 RegExpParser::ParseOctalLiteral() {
  ASSERT('0' <= current() && current() <= '7');
  // For compatibility with some other browsers (not all), we parse
  // up to three octal digits with a value below 256.
  uc32 value = current() - '0';
  Advance();
  if ('0' <= current() && current() <= '7') {
    value = value * 8 + current() - '0';
    Advance();
    if (value < 32 && '0' <= current() && current() <= '7') {
      value = value * 8 + current() - '0';
      Advance();
    }
  }
  return value;
}


bool RegExpParser::ParseHexEscape(int length, uc32 *value) {
  int start = position();
  uc32 val = 0;
  bool done = false;
  for (int i = 0; !done; i++) {
    uc32 c = current();
    int d = HexValue(c);
    if (d < 0) {
      Reset(start);
      return false;
    }
    val = val * 16 + d;
    Advance();
    if (i == length - 1) {
      done = true;
    }
  }
  *value = val;
  return true;
}


uc32 RegExpParser::ParseClassCharacterEscape() {
  ASSERT(current() == '\\');
  ASSERT(has_next() && !IsSpecialClassEscape(Next()));
  Advance();
  switch (current()) {
    case 'b':
      Advance();
      return '\b';
    // ControlEscape :: one of
    //   f n r t v
    case 'f':
      Advance();
      return '\f';
    case 'n':
      Advance();
      return '\n';
    case 'r':
      Advance();
      return '\r';
    case 't':
      Advance();
      return '\t';
    case 'v':
      Advance();
      return '\v';
    case 'c': {
      uc32 controlLetter = Next();
      uc32 letter = controlLetter & ~('A' ^ 'a');
      // For compatibility with JSC, inside a character class
      // we also accept digits and underscore as control characters.
      if ((controlLetter >= '0' && controlLetter <= '9') ||
          controlLetter == '_' ||
          (letter >= 'A' && letter <= 'Z')) {
        Advance(2);
        // Control letters mapped to ASCII control characters in the range
        // 0x00-0x1f.
        return controlLetter & 0x1f;
      }
      // We match JSC in reading the backslash as a literal
      // character instead of as starting an escape.
      return '\\';
    }
    case '0': case '1': case '2': case '3': case '4': case '5':
    case '6': case '7':
      // For compatibility, we interpret a decimal escape that isn't
      // a back reference (and therefore either \0 or not valid according
      // to the specification) as a 1..3 digit octal character code.
      return ParseOctalLiteral();
    case 'x': {
      Advance();
      uc32 value;
      if (ParseHexEscape(2, &value)) {
        return value;
      }
      // If \x is not followed by a two-digit hexadecimal, treat it
      // as an identity escape.
      return 'x';
    }
    case 'u': {
      Advance();
      uc32 value;
      if (ParseHexEscape(4, &value)) {
        return value;
      }
      // If \u is not followed by a four-digit hexadecimal, treat it
      // as an identity escape.
      return 'u';
    }
    default: {
      // Extended identity escape. We accept any character that hasn't
      // been matched by a more specific case, not just the subset required
      // by the ECMAScript specification.
      uc32 result = current();
      Advance();
      return result;
    }
  }
  return 0;
}


>>>>>>> 45790924
CharacterRange RegExpParser::ParseClassAtom(uc16* char_class) {
  ASSERT_EQ(0, *char_class);
  uc32 first = current();
  if (first == '\\') {
    switch (Next()) {
      case 'w': case 'W': case 'd': case 'D': case 's': case 'S': {
        *char_class = Next();
        Advance(2);
        return CharacterRange::Singleton(0);  // Return dummy value.
      }
      case kEndMarker:
        return ReportError(CStrVector("\\ at end of pattern"));
      default:
        uc32 c = ParseClassCharacterEscape(CHECK_FAILED);
        return CharacterRange::Singleton(c);
    }
  } else {
    Advance();
    return CharacterRange::Singleton(first);
  }
}


static const uc16 kNoCharClass = 0;

// Adds range or pre-defined character class to character ranges.
// If char_class is not kInvalidClass, it's interpreted as a class
// escape (i.e., 's' means whitespace, from '\s').
static inline void AddRangeOrEscape(ZoneList<CharacterRange>* ranges,
                                    uc16 char_class,
                                    CharacterRange range) {
  if (char_class != kNoCharClass) {
    CharacterRange::AddClassEscape(char_class, ranges);
  } else {
    ranges->Add(range);
  }
}


RegExpTree* RegExpParser::ParseCharacterClass() {
  static const char* kUnterminated = "Unterminated character class";
  static const char* kRangeOutOfOrder = "Range out of order in character class";

  ASSERT_EQ(current(), '[');
  Advance();
  bool is_negated = false;
  if (current() == '^') {
    is_negated = true;
    Advance();
  }
  ZoneList<CharacterRange>* ranges = new(zone()) ZoneList<CharacterRange>(2);
  while (has_more() && current() != ']') {
    uc16 char_class = kNoCharClass;
    CharacterRange first = ParseClassAtom(&char_class CHECK_FAILED);
    if (current() == '-') {
      Advance();
      if (current() == kEndMarker) {
        // If we reach the end we break out of the loop and let the
        // following code report an error.
        break;
      } else if (current() == ']') {
        AddRangeOrEscape(ranges, char_class, first);
        ranges->Add(CharacterRange::Singleton('-'));
        break;
      }
      uc16 char_class_2 = kNoCharClass;
      CharacterRange next = ParseClassAtom(&char_class_2 CHECK_FAILED);
      if (char_class != kNoCharClass || char_class_2 != kNoCharClass) {
        // Either end is an escaped character class. Treat the '-' verbatim.
        AddRangeOrEscape(ranges, char_class, first);
        ranges->Add(CharacterRange::Singleton('-'));
        AddRangeOrEscape(ranges, char_class_2, next);
        continue;
      }
      if (first.from() > next.to()) {
        return ReportError(CStrVector(kRangeOutOfOrder) CHECK_FAILED);
      }
      ranges->Add(CharacterRange::Range(first.from(), next.to()));
    } else {
      AddRangeOrEscape(ranges, char_class, first);
    }
  }
  if (!has_more()) {
    return ReportError(CStrVector(kUnterminated) CHECK_FAILED);
  }
  Advance();
  if (ranges->length() == 0) {
    ranges->Add(CharacterRange::Everything());
    is_negated = !is_negated;
  }
  return new(zone()) RegExpCharacterClass(ranges, is_negated);
}


// ----------------------------------------------------------------------------
// The Parser interface.

ParserMessage::~ParserMessage() {
  for (int i = 0; i < args().length(); i++)
    DeleteArray(args()[i]);
  DeleteArray(args().start());
}


ScriptDataImpl::~ScriptDataImpl() {
  if (owns_store_) store_.Dispose();
}


int ScriptDataImpl::Length() {
  return store_.length() * sizeof(unsigned);
}


const char* ScriptDataImpl::Data() {
  return reinterpret_cast<const char*>(store_.start());
}


bool ScriptDataImpl::HasError() {
  return has_error();
}


void ScriptDataImpl::Initialize() {
  // Prepares state for use.
  if (store_.length() >= PreparseDataConstants::kHeaderSize) {
    function_index_ = PreparseDataConstants::kHeaderSize;
    int symbol_data_offset = PreparseDataConstants::kHeaderSize
        + store_[PreparseDataConstants::kFunctionsSizeOffset];
    if (store_.length() > symbol_data_offset) {
      symbol_data_ = reinterpret_cast<byte*>(&store_[symbol_data_offset]);
    } else {
      // Partial preparse causes no symbol information.
      symbol_data_ = reinterpret_cast<byte*>(&store_[0] + store_.length());
    }
    symbol_data_end_ = reinterpret_cast<byte*>(&store_[0] + store_.length());
  }
}


int ScriptDataImpl::ReadNumber(byte** source) {
  // Reads a number from symbol_data_ in base 128. The most significant
  // bit marks that there are more digits.
  // If the first byte is 0x80 (kNumberTerminator), it would normally
  // represent a leading zero. Since that is useless, and therefore won't
  // appear as the first digit of any actual value, it is used to
  // mark the end of the input stream.
  byte* data = *source;
  if (data >= symbol_data_end_) return -1;
  byte input = *data;
  if (input == PreparseDataConstants::kNumberTerminator) {
    // End of stream marker.
    return -1;
  }
  int result = input & 0x7f;
  data++;
  while ((input & 0x80u) != 0) {
    if (data >= symbol_data_end_) return -1;
    input = *data;
    result = (result << 7) | (input & 0x7f);
    data++;
  }
  *source = data;
  return result;
}


// Create a Scanner for the preparser to use as input, and preparse the source.
static ScriptDataImpl* DoPreParse(UC16CharacterStream* source,
                                  bool allow_lazy,
                                  ParserRecorder* recorder,
<<<<<<< HEAD
                                  bool harmony_scoping) {
  Isolate* isolate = Isolate::Current();
  JavaScriptScanner scanner(isolate->unicode_cache());
  scanner.SetHarmonyScoping(harmony_scoping);
=======
                                  bool harmony_block_scoping) {
  Isolate* isolate = Isolate::Current();
  JavaScriptScanner scanner(isolate->unicode_cache());
  scanner.SetHarmonyBlockScoping(harmony_block_scoping);
>>>>>>> 45790924
  scanner.Initialize(source);
  intptr_t stack_limit = isolate->stack_guard()->real_climit();
  if (!preparser::PreParser::PreParseProgram(&scanner,
                                             recorder,
                                             allow_lazy,
                                             stack_limit)) {
    isolate->StackOverflow();
    return NULL;
  }

  // Extract the accumulated data from the recorder as a single
  // contiguous vector that we are responsible for disposing.
  Vector<unsigned> store = recorder->ExtractData();
  return new ScriptDataImpl(store);
}


// Preparse, but only collect data that is immediately useful,
// even if the preparser data is only used once.
ScriptDataImpl* ParserApi::PartialPreParse(UC16CharacterStream* source,
                                           v8::Extension* extension,
<<<<<<< HEAD
                                           bool harmony_scoping) {
=======
                                           bool harmony_block_scoping) {
>>>>>>> 45790924
  bool allow_lazy = FLAG_lazy && (extension == NULL);
  if (!allow_lazy) {
    // Partial preparsing is only about lazily compiled functions.
    // If we don't allow lazy compilation, the log data will be empty.
    return NULL;
  }
  PartialParserRecorder recorder;
<<<<<<< HEAD
  return DoPreParse(source, allow_lazy, &recorder, harmony_scoping);
=======
  return DoPreParse(source, allow_lazy, &recorder, harmony_block_scoping);
>>>>>>> 45790924
}


ScriptDataImpl* ParserApi::PreParse(UC16CharacterStream* source,
                                    v8::Extension* extension,
<<<<<<< HEAD
                                    bool harmony_scoping) {
  Handle<Script> no_script;
  bool allow_lazy = FLAG_lazy && (extension == NULL);
  CompleteParserRecorder recorder;
  return DoPreParse(source, allow_lazy, &recorder, harmony_scoping);
=======
                                    bool harmony_block_scoping) {
  Handle<Script> no_script;
  bool allow_lazy = FLAG_lazy && (extension == NULL);
  CompleteParserRecorder recorder;
  return DoPreParse(source, allow_lazy, &recorder, harmony_block_scoping);
>>>>>>> 45790924
}


bool RegExpParser::ParseRegExp(FlatStringReader* input,
                               bool multiline,
                               RegExpCompileData* result) {
  ASSERT(result != NULL);
  RegExpParser parser(input, &result->error, multiline);
  RegExpTree* tree = parser.ParsePattern();
  if (parser.failed()) {
    ASSERT(tree == NULL);
    ASSERT(!result->error.is_null());
  } else {
    ASSERT(tree != NULL);
    ASSERT(result->error.is_null());
    result->tree = tree;
    int capture_count = parser.captures_started();
    result->simple = tree->IsAtom() && parser.simple() && capture_count == 0;
    result->contains_anchor = parser.contains_anchor();
    result->capture_count = capture_count;
  }
  return !parser.failed();
}


bool ParserApi::Parse(CompilationInfo* info) {
  ASSERT(info->function() == NULL);
  FunctionLiteral* result = NULL;
  Handle<Script> script = info->script();
<<<<<<< HEAD
  bool harmony_scoping = !info->is_native() && FLAG_harmony_scoping;
  if (info->is_lazy()) {
    Parser parser(script, info->isolate()->bootstrapper()->IsActive() || info->allows_natives_syntax(), NULL, NULL);
    parser.SetHarmonyScoping(harmony_scoping);
=======
  bool harmony_block_scoping = !info->is_native() &&
                               FLAG_harmony_block_scoping;
  if (info->is_lazy()) {
    Parser parser(script, true, NULL, NULL);
    parser.SetHarmonyBlockScoping(harmony_block_scoping);
>>>>>>> 45790924
    result = parser.ParseLazy(info);
  } else {
    // Whether we allow %identifier(..) syntax.
    bool allow_natives_syntax =
        info->allows_natives_syntax() || FLAG_allow_natives_syntax;
    ScriptDataImpl* pre_data = info->pre_parse_data();
    Parser parser(script,
                  allow_natives_syntax,
                  info->extension(),
                  pre_data);
<<<<<<< HEAD
    parser.SetHarmonyScoping(harmony_scoping);
=======
    parser.SetHarmonyBlockScoping(harmony_block_scoping);
>>>>>>> 45790924
    if (pre_data != NULL && pre_data->has_error()) {
      Scanner::Location loc = pre_data->MessageLocation();
      const char* message = pre_data->BuildMessage();
      Vector<const char*> args = pre_data->BuildArgs();
      parser.ReportMessageAt(loc, message, args);
      DeleteArray(message);
      for (int i = 0; i < args.length(); i++) {
        DeleteArray(args[i]);
      }
      DeleteArray(args.start());
      ASSERT(info->isolate()->has_pending_exception());
    } else {
      Handle<String> source = Handle<String>(String::cast(script->source()));
      result = parser.ParseProgram(source,
                                   info->is_global(),
                                   info->StrictMode());
    }
  }
  info->SetFunction(result);
  return (result != NULL);
}

} }  // namespace v8::internal<|MERGE_RESOLUTION|>--- conflicted
+++ resolved
@@ -587,11 +587,7 @@
       fni_(NULL),
       stack_overflow_(false),
       parenthesized_function_(false),
-<<<<<<< HEAD
-      harmony_scoping_(false) {
-=======
       harmony_block_scoping_(false) {
->>>>>>> 45790924
   AstNode::ResetIds();
 }
 
@@ -654,11 +650,7 @@
       CheckOctalLiteral(beg_loc, scanner().location().end_pos, &ok);
     }
 
-<<<<<<< HEAD
-    if (ok && harmony_scoping_) {
-=======
     if (ok && harmony_block_scoping_) {
->>>>>>> 45790924
       CheckConflictingVarDeclarations(scope, &ok);
     }
 
@@ -825,15 +817,9 @@
   isolate()->Throw(*result, &location);
 }
 
-<<<<<<< HEAD
-void Parser::SetHarmonyScoping(bool block_scoping) {
-  scanner().SetHarmonyScoping(block_scoping);
-  harmony_scoping_ = block_scoping;
-=======
 void Parser::SetHarmonyBlockScoping(bool block_scoping) {
   scanner().SetHarmonyBlockScoping(block_scoping);
   harmony_block_scoping_ = block_scoping;
->>>>>>> 45790924
 }
 
 // Base class containing common code for the different finder classes used by
@@ -1359,11 +1345,7 @@
 
 
 VariableProxy* Parser::Declare(Handle<String> name,
-<<<<<<< HEAD
-                               VariableMode mode,
-=======
                                Variable::Mode mode,
->>>>>>> 45790924
                                FunctionLiteral* fun,
                                bool resolve,
                                bool* ok) {
@@ -1381,11 +1363,7 @@
   // Similarly, strict mode eval scope does not leak variable declarations to
   // the caller's scope so we declare all locals, too.
 
-<<<<<<< HEAD
-  Scope* declaration_scope = mode == LET ? top_scope_
-=======
   Scope* declaration_scope = mode == Variable::LET ? top_scope_
->>>>>>> 45790924
       : top_scope_->DeclarationScope();
   if (declaration_scope->is_function_scope() ||
       declaration_scope->is_strict_mode_eval_scope() ||
@@ -1407,21 +1385,12 @@
       //
       // because the var declaration is hoisted to the function scope where 'x'
       // is already bound.
-<<<<<<< HEAD
-      if ((mode != VAR) || (var->mode() != VAR)) {
-        // We only have vars, consts and lets in declarations.
-        ASSERT(var->mode() == VAR ||
-               var->mode() == CONST ||
-               var->mode() == LET);
-        if (harmony_scoping_) {
-=======
       if ((mode != Variable::VAR) || (var->mode() != Variable::VAR)) {
         // We only have vars, consts and lets in declarations.
         ASSERT(var->mode() == Variable::VAR ||
                var->mode() == Variable::CONST ||
                var->mode() == Variable::LET);
         if (harmony_block_scoping_) {
->>>>>>> 45790924
           // In harmony mode we treat re-declarations as early errors. See
           // ES5 16 for a definition of early errors.
           SmartArrayPointer<char> c_string = name->ToCString(DISALLOW_NULLS);
@@ -1431,13 +1400,8 @@
           *ok = false;
           return NULL;
         }
-<<<<<<< HEAD
-        const char* type = (var->mode() == VAR) ? "var" :
-                           (var->mode() == CONST) ? "const" : "let";
-=======
         const char* type = (var->mode() == Variable::VAR) ? "var" :
                            (var->mode() == Variable::CONST) ? "const" : "let";
->>>>>>> 45790924
         Handle<String> type_string =
             isolate()->factory()->NewStringFromUtf8(CStrVector(type), TENURED);
         Expression* expression =
@@ -1470,12 +1434,6 @@
       new(zone()) Declaration(proxy, mode, fun, top_scope_));
 
   // For global const variables we bind the proxy to a variable.
-<<<<<<< HEAD
-  if (mode == CONST && declaration_scope->is_global_scope()) {
-    ASSERT(resolve);  // should be set by all callers
-    Variable::Kind kind = Variable::NORMAL;
-    var = new(zone()) Variable(declaration_scope, name, CONST, true, kind);
-=======
   if (mode == Variable::CONST && declaration_scope->is_global_scope()) {
     ASSERT(resolve);  // should be set by all callers
     Variable::Kind kind = Variable::NORMAL;
@@ -1484,7 +1442,6 @@
                                Variable::CONST,
                                true,
                                kind);
->>>>>>> 45790924
   }
 
   // If requested and we have a local variable, bind the proxy to the variable
@@ -1567,11 +1524,7 @@
   // other functions are setup when entering the surrounding scope.
   SharedFunctionInfoLiteral* lit =
       new(zone()) SharedFunctionInfoLiteral(isolate(), shared);
-<<<<<<< HEAD
-  VariableProxy* var = Declare(name, VAR, NULL, true, CHECK_OK);
-=======
   VariableProxy* var = Declare(name, Variable::VAR, NULL, true, CHECK_OK);
->>>>>>> 45790924
   return new(zone()) ExpressionStatement(new(zone()) Assignment(
       isolate(), Token::INIT_VAR, var, lit, RelocInfo::kNoPosition));
 }
@@ -1593,22 +1546,14 @@
   // Even if we're not at the top-level of the global or a function
   // scope, we treat is as such and introduce the function with it's
   // initial value upon entering the corresponding scope.
-<<<<<<< HEAD
-  VariableMode mode = harmony_scoping_ ? LET : VAR;
-=======
   Variable::Mode mode = harmony_block_scoping_ ? Variable::LET : Variable::VAR;
->>>>>>> 45790924
   Declare(name, mode, fun, true, CHECK_OK);
   return EmptyStatement();
 }
 
 
 Block* Parser::ParseBlock(ZoneStringList* labels, bool* ok) {
-<<<<<<< HEAD
-  if (harmony_scoping_) return ParseScopedBlock(labels, ok);
-=======
   if (harmony_block_scoping_) return ParseScopedBlock(labels, ok);
->>>>>>> 45790924
 
   // Block ::
   //   '{' Statement* '}'
@@ -1706,11 +1651,7 @@
   // VariableDeclarations ::
   //   ('var' | 'const') (Identifier ('=' AssignmentExpression)?)+[',']
 
-<<<<<<< HEAD
-  VariableMode mode = VAR;
-=======
   Variable::Mode mode = Variable::VAR;
->>>>>>> 45790924
   // True if the binding needs initialization. 'let' and 'const' declared
   // bindings are created uninitialized by their declaration nodes and
   // need initialization. 'var' declared bindings are always initialized
@@ -1727,11 +1668,7 @@
       *ok = false;
       return NULL;
     }
-<<<<<<< HEAD
-    mode = CONST;
-=======
     mode = Variable::CONST;
->>>>>>> 45790924
     is_const = true;
     needs_init = true;
     init_op = Token::INIT_CONST;
@@ -1744,22 +1681,14 @@
       *ok = false;
       return NULL;
     }
-<<<<<<< HEAD
-    mode = LET;
-=======
     mode = Variable::LET;
->>>>>>> 45790924
     needs_init = true;
     init_op = Token::INIT_LET;
   } else {
     UNREACHABLE();  // by current callers
   }
 
-<<<<<<< HEAD
-  Scope* declaration_scope = (mode == LET)
-=======
   Scope* declaration_scope = mode == Variable::LET
->>>>>>> 45790924
       ? top_scope_ : top_scope_->DeclarationScope();
   // The scope of a var/const declared variable anywhere inside a function
   // is the entire function (ECMA-262, 3rd, 10.1.3, and 12.2). Thus we can
@@ -1950,11 +1879,7 @@
     // as the declaration. Thus dynamic lookups are unnecessary even if the
     // block scope is inside a with.
     if (value != NULL) {
-<<<<<<< HEAD
-      bool in_with = (mode == VAR) ? inside_with() : false;
-=======
       bool in_with = mode == Variable::VAR ? inside_with() : false;
->>>>>>> 45790924
       VariableProxy* proxy =
           initialization_scope->NewUnresolved(name, in_with);
       Assignment* assignment =
@@ -2328,12 +2253,8 @@
       if (top_scope_->is_strict_mode()) {
         catch_scope->EnableStrictMode();
       }
-<<<<<<< HEAD
-      VariableMode mode = harmony_scoping_ ? LET : VAR;
-=======
       Variable::Mode mode = harmony_block_scoping_
           ? Variable::LET : Variable::VAR;
->>>>>>> 45790924
       catch_variable = catch_scope->DeclareLocal(name, mode);
 
       Scope* saved_scope = top_scope_;
@@ -2596,7 +2517,6 @@
       property->obj()->AsVariableProxy() != NULL &&
       property->obj()->AsVariableProxy()->is_this()) {
     lexical_scope_->AddProperty();
-<<<<<<< HEAD
   }
 
   // If we assign a function literal to a property we pretenure the
@@ -2620,31 +2540,6 @@
     fni_->Leave();
   }
 
-=======
-  }
-
-  // If we assign a function literal to a property we pretenure the
-  // literal so it can be added as a constant function property.
-  if (property != NULL && right->AsFunctionLiteral() != NULL) {
-    right->AsFunctionLiteral()->set_pretenure(true);
-  }
-
-  if (fni_ != NULL) {
-    // Check if the right hand side is a call to avoid inferring a
-    // name if we're dealing with "a = function(){...}();"-like
-    // expression.
-    if ((op == Token::INIT_VAR
-         || op == Token::INIT_CONST
-         || op == Token::ASSIGN)
-        && (right->AsCall() == NULL && right->AsCallNew() == NULL)) {
-      fni_->Infer();
-    } else {
-      fni_->RemoveLastFunction();
-    }
-    fni_->Leave();
-  }
-
->>>>>>> 45790924
   return new(zone()) Assignment(isolate(), op, expression, right, pos);
 }
 
@@ -3359,7 +3254,6 @@
     ASSERT(object_literal->is_simple());
     if (object_literal->fast_elements()) {
       result->set(kTypeSlot, Smi::FromInt(OBJECT_LITERAL_FAST_ELEMENTS));
-<<<<<<< HEAD
     } else {
       result->set(kTypeSlot, Smi::FromInt(OBJECT_LITERAL_SLOW_ELEMENTS));
     }
@@ -3537,185 +3431,6 @@
     if (m_literal != NULL && m_literal->depth() >= depth_acc) {
       depth_acc = m_literal->depth() + 1;
     }
-=======
-    } else {
-      result->set(kTypeSlot, Smi::FromInt(OBJECT_LITERAL_SLOW_ELEMENTS));
-    }
-    result->set(kElementsSlot, *object_literal->constant_properties());
-  } else {
-    ArrayLiteral* array_literal = expression->AsArrayLiteral();
-    ASSERT(array_literal != NULL && array_literal->is_simple());
-    result->set(kTypeSlot, Smi::FromInt(ARRAY_LITERAL));
-    result->set(kElementsSlot, *array_literal->constant_elements());
-  }
-  return result;
-}
-
-
-CompileTimeValue::Type CompileTimeValue::GetType(Handle<FixedArray> value) {
-  Smi* type_value = Smi::cast(value->get(kTypeSlot));
-  return static_cast<Type>(type_value->value());
-}
-
-
-Handle<FixedArray> CompileTimeValue::GetElements(Handle<FixedArray> value) {
-  return Handle<FixedArray>(FixedArray::cast(value->get(kElementsSlot)));
-}
-
-
-Handle<Object> Parser::GetBoilerplateValue(Expression* expression) {
-  if (expression->AsLiteral() != NULL) {
-    return expression->AsLiteral()->handle();
-  }
-  if (CompileTimeValue::IsCompileTimeValue(expression)) {
-    return CompileTimeValue::GetValue(expression);
-  }
-  return isolate()->factory()->undefined_value();
-}
-
-// Defined in ast.cc
-bool IsEqualString(void* first, void* second);
-bool IsEqualNumber(void* first, void* second);
-
-
-// Validation per 11.1.5 Object Initialiser
-class ObjectLiteralPropertyChecker {
- public:
-  ObjectLiteralPropertyChecker(Parser* parser, bool strict) :
-    props(&IsEqualString),
-    elems(&IsEqualNumber),
-    parser_(parser),
-    strict_(strict) {
-  }
-
-  void CheckProperty(
-    ObjectLiteral::Property* property,
-    Scanner::Location loc,
-    bool* ok);
-
- private:
-  enum PropertyKind {
-    kGetAccessor = 0x01,
-    kSetAccessor = 0x02,
-    kAccessor = kGetAccessor | kSetAccessor,
-    kData = 0x04
-  };
-
-  static intptr_t GetPropertyKind(ObjectLiteral::Property* property) {
-    switch (property->kind()) {
-      case ObjectLiteral::Property::GETTER:
-        return kGetAccessor;
-      case ObjectLiteral::Property::SETTER:
-        return kSetAccessor;
-      default:
-        return kData;
-    }
-  }
-
-  HashMap props;
-  HashMap elems;
-  Parser* parser_;
-  bool strict_;
-};
-
-
-void ObjectLiteralPropertyChecker::CheckProperty(
-    ObjectLiteral::Property* property,
-    Scanner::Location loc,
-    bool* ok) {
-
-  ASSERT(property != NULL);
-
-  Literal *lit = property->key();
-  Handle<Object> handle = lit->handle();
-
-  uint32_t hash;
-  HashMap* map;
-  void* key;
-
-  if (handle->IsSymbol()) {
-    Handle<String> name(String::cast(*handle));
-    if (name->AsArrayIndex(&hash)) {
-      Handle<Object> key_handle = FACTORY->NewNumberFromUint(hash);
-      key = key_handle.location();
-      map = &elems;
-    } else {
-      key = handle.location();
-      hash = name->Hash();
-      map = &props;
-    }
-  } else if (handle->ToArrayIndex(&hash)) {
-    key = handle.location();
-    map = &elems;
-  } else {
-    ASSERT(handle->IsNumber());
-    double num = handle->Number();
-    char arr[100];
-    Vector<char> buffer(arr, ARRAY_SIZE(arr));
-    const char* str = DoubleToCString(num, buffer);
-    Handle<String> name = FACTORY->NewStringFromAscii(CStrVector(str));
-    key = name.location();
-    hash = name->Hash();
-    map = &props;
-  }
-
-  // Lookup property previously defined, if any.
-  HashMap::Entry* entry = map->Lookup(key, hash, true);
-  intptr_t prev = reinterpret_cast<intptr_t> (entry->value);
-  intptr_t curr = GetPropertyKind(property);
-
-  // Duplicate data properties are illegal in strict mode.
-  if (strict_ && (curr & prev & kData) != 0) {
-    parser_->ReportMessageAt(loc, "strict_duplicate_property",
-                             Vector<const char*>::empty());
-    *ok = false;
-    return;
-  }
-  // Data property conflicting with an accessor.
-  if (((curr & kData) && (prev & kAccessor)) ||
-      ((prev & kData) && (curr & kAccessor))) {
-    parser_->ReportMessageAt(loc, "accessor_data_property",
-                             Vector<const char*>::empty());
-    *ok = false;
-    return;
-  }
-  // Two accessors of the same type conflicting
-  if ((curr & prev & kAccessor) != 0) {
-    parser_->ReportMessageAt(loc, "accessor_get_set",
-                             Vector<const char*>::empty());
-    *ok = false;
-    return;
-  }
-
-  // Update map
-  entry->value = reinterpret_cast<void*> (prev | curr);
-  *ok = true;
-}
-
-
-void Parser::BuildObjectLiteralConstantProperties(
-    ZoneList<ObjectLiteral::Property*>* properties,
-    Handle<FixedArray> constant_properties,
-    bool* is_simple,
-    bool* fast_elements,
-    int* depth) {
-  int position = 0;
-  // Accumulate the value in local variables and store it at the end.
-  bool is_simple_acc = true;
-  int depth_acc = 1;
-  uint32_t max_element_index = 0;
-  uint32_t elements = 0;
-  for (int i = 0; i < properties->length(); i++) {
-    ObjectLiteral::Property* property = properties->at(i);
-    if (!IsBoilerplateProperty(property)) {
-      is_simple_acc = false;
-      continue;
-    }
-    MaterializedLiteral* m_literal = property->value()->AsMaterializedLiteral();
-    if (m_literal != NULL && m_literal->depth() >= depth_acc) {
-      depth_acc = m_literal->depth() + 1;
-    }
->>>>>>> 45790924
 
     // Add CONSTANT and COMPUTED properties to boilerplate. Use undefined
     // value for COMPUTED properties, the real value is filled in at
@@ -4004,12 +3719,8 @@
   // Function declarations are function scoped in normal mode, so they are
   // hoisted. In harmony block scoping mode they are block scoped, so they
   // are not hoisted.
-<<<<<<< HEAD
-  Scope* scope = (type == FunctionLiteral::DECLARATION && !harmony_scoping_)
-=======
   Scope* scope = (type == FunctionLiteral::DECLARATION &&
                   !harmony_block_scoping_)
->>>>>>> 45790924
       ? NewScope(top_scope_->DeclarationScope(), Scope::FUNCTION_SCOPE, false)
       : NewScope(top_scope_, Scope::FUNCTION_SCOPE, inside_with());
   ZoneList<Statement*>* body = new(zone()) ZoneList<Statement*>(8);
@@ -4051,14 +3762,10 @@
         reserved_loc = scanner().location();
       }
 
-<<<<<<< HEAD
-      top_scope_->DeclareParameter(param_name, harmony_scoping_ ? LET : VAR);
-=======
       top_scope_->DeclareParameter(param_name,
                                    harmony_block_scoping_
                                    ? Variable::LET
                                    : Variable::VAR);
->>>>>>> 45790924
       num_parameters++;
       if (num_parameters > kMaxNumFunctionParameters) {
         ReportMessageAt(scanner().location(), "too_many_parameters",
@@ -4130,87 +3837,6 @@
 
     if (!is_lazily_compiled) {
       ParseSourceElements(body, Token::RBRACE, CHECK_OK);
-<<<<<<< HEAD
-
-      materialized_literal_count = lexical_scope.materialized_literal_count();
-      expected_property_count = lexical_scope.expected_property_count();
-      only_simple_this_property_assignments =
-          lexical_scope.only_simple_this_property_assignments();
-      this_property_assignments = lexical_scope.this_property_assignments();
-
-      Expect(Token::RBRACE, CHECK_OK);
-      end_pos = scanner().location().end_pos;
-    }
-
-    // Validate strict mode.
-    if (top_scope_->is_strict_mode()) {
-      if (IsEvalOrArguments(function_name)) {
-        int position = function_token_position != RelocInfo::kNoPosition
-            ? function_token_position
-            : (start_pos > 0 ? start_pos - 1 : start_pos);
-        Scanner::Location location = Scanner::Location(position, start_pos);
-        ReportMessageAt(location,
-                        "strict_function_name", Vector<const char*>::empty());
-        *ok = false;
-        return NULL;
-      }
-      if (name_loc.IsValid()) {
-        ReportMessageAt(name_loc, "strict_param_name",
-                        Vector<const char*>::empty());
-        *ok = false;
-        return NULL;
-      }
-      if (dupe_loc.IsValid()) {
-        ReportMessageAt(dupe_loc, "strict_param_dupe",
-                        Vector<const char*>::empty());
-        *ok = false;
-        return NULL;
-      }
-      if (name_is_strict_reserved) {
-        int position = function_token_position != RelocInfo::kNoPosition
-            ? function_token_position
-            : (start_pos > 0 ? start_pos - 1 : start_pos);
-        Scanner::Location location = Scanner::Location(position, start_pos);
-        ReportMessageAt(location, "strict_reserved_word",
-                        Vector<const char*>::empty());
-        *ok = false;
-        return NULL;
-      }
-      if (reserved_loc.IsValid()) {
-        ReportMessageAt(reserved_loc, "strict_reserved_word",
-                        Vector<const char*>::empty());
-        *ok = false;
-        return NULL;
-      }
-      CheckOctalLiteral(start_pos, end_pos, CHECK_OK);
-    }
-  }
-
-  if (harmony_scoping_) {
-    CheckConflictingVarDeclarations(scope, CHECK_OK);
-  }
-
-  FunctionLiteral* function_literal =
-      new(zone()) FunctionLiteral(isolate(),
-                                  function_name,
-                                  scope,
-                                  body,
-                                  materialized_literal_count,
-                                  expected_property_count,
-                                  only_simple_this_property_assignments,
-                                  this_property_assignments,
-                                  num_parameters,
-                                  start_pos,
-                                  end_pos,
-                                  type,
-                                  has_duplicate_parameters);
-  function_literal->set_function_token_position(function_token_position);
-
-  if (fni_ != NULL && should_infer_name) fni_->AddFunction(function_literal);
-  return function_literal;
-}
-=======
->>>>>>> 45790924
 
       materialized_literal_count = lexical_scope.materialized_literal_count();
       expected_property_count = lexical_scope.expected_property_count();
@@ -4658,7 +4284,6 @@
     return kEndMarker;
   }
 }
-<<<<<<< HEAD
 
 
 void RegExpParser::Advance() {
@@ -5333,682 +4958,6 @@
 }
 
 
-=======
-
-
-void RegExpParser::Advance() {
-  if (next_pos_ < in()->length()) {
-    StackLimitCheck check(isolate());
-    if (check.HasOverflowed()) {
-      ReportError(CStrVector(Isolate::kStackOverflowMessage));
-    } else if (isolate()->zone()->excess_allocation()) {
-      ReportError(CStrVector("Regular expression too large"));
-    } else {
-      current_ = in()->Get(next_pos_);
-      next_pos_++;
-    }
-  } else {
-    current_ = kEndMarker;
-    has_more_ = false;
-  }
-}
-
-
-void RegExpParser::Reset(int pos) {
-  next_pos_ = pos;
-  Advance();
-}
-
-
-void RegExpParser::Advance(int dist) {
-  next_pos_ += dist - 1;
-  Advance();
-}
-
-
-bool RegExpParser::simple() {
-  return simple_;
-}
-
-RegExpTree* RegExpParser::ReportError(Vector<const char> message) {
-  failed_ = true;
-  *error_ = isolate()->factory()->NewStringFromAscii(message, NOT_TENURED);
-  // Zip to the end to make sure the no more input is read.
-  current_ = kEndMarker;
-  next_pos_ = in()->length();
-  return NULL;
-}
-
-
-// Pattern ::
-//   Disjunction
-RegExpTree* RegExpParser::ParsePattern() {
-  RegExpTree* result = ParseDisjunction(CHECK_FAILED);
-  ASSERT(!has_more());
-  // If the result of parsing is a literal string atom, and it has the
-  // same length as the input, then the atom is identical to the input.
-  if (result->IsAtom() && result->AsAtom()->length() == in()->length()) {
-    simple_ = true;
-  }
-  return result;
-}
-
-
-// Disjunction ::
-//   Alternative
-//   Alternative | Disjunction
-// Alternative ::
-//   [empty]
-//   Term Alternative
-// Term ::
-//   Assertion
-//   Atom
-//   Atom Quantifier
-RegExpTree* RegExpParser::ParseDisjunction() {
-  // Used to store current state while parsing subexpressions.
-  RegExpParserState initial_state(NULL, INITIAL, 0);
-  RegExpParserState* stored_state = &initial_state;
-  // Cache the builder in a local variable for quick access.
-  RegExpBuilder* builder = initial_state.builder();
-  while (true) {
-    switch (current()) {
-    case kEndMarker:
-      if (stored_state->IsSubexpression()) {
-        // Inside a parenthesized group when hitting end of input.
-        ReportError(CStrVector("Unterminated group") CHECK_FAILED);
-      }
-      ASSERT_EQ(INITIAL, stored_state->group_type());
-      // Parsing completed successfully.
-      return builder->ToRegExp();
-    case ')': {
-      if (!stored_state->IsSubexpression()) {
-        ReportError(CStrVector("Unmatched ')'") CHECK_FAILED);
-      }
-      ASSERT_NE(INITIAL, stored_state->group_type());
-
-      Advance();
-      // End disjunction parsing and convert builder content to new single
-      // regexp atom.
-      RegExpTree* body = builder->ToRegExp();
-
-      int end_capture_index = captures_started();
-
-      int capture_index = stored_state->capture_index();
-      SubexpressionType type = stored_state->group_type();
-
-      // Restore previous state.
-      stored_state = stored_state->previous_state();
-      builder = stored_state->builder();
-
-      // Build result of subexpression.
-      if (type == CAPTURE) {
-        RegExpCapture* capture = new(zone()) RegExpCapture(body, capture_index);
-        captures_->at(capture_index - 1) = capture;
-        body = capture;
-      } else if (type != GROUPING) {
-        ASSERT(type == POSITIVE_LOOKAHEAD || type == NEGATIVE_LOOKAHEAD);
-        bool is_positive = (type == POSITIVE_LOOKAHEAD);
-        body = new(zone()) RegExpLookahead(body,
-                                   is_positive,
-                                   end_capture_index - capture_index,
-                                   capture_index);
-      }
-      builder->AddAtom(body);
-      // For compatability with JSC and ES3, we allow quantifiers after
-      // lookaheads, and break in all cases.
-      break;
-    }
-    case '|': {
-      Advance();
-      builder->NewAlternative();
-      continue;
-    }
-    case '*':
-    case '+':
-    case '?':
-      return ReportError(CStrVector("Nothing to repeat"));
-    case '^': {
-      Advance();
-      if (multiline_) {
-        builder->AddAssertion(
-            new(zone()) RegExpAssertion(RegExpAssertion::START_OF_LINE));
-      } else {
-        builder->AddAssertion(
-            new(zone()) RegExpAssertion(RegExpAssertion::START_OF_INPUT));
-        set_contains_anchor();
-      }
-      continue;
-    }
-    case '$': {
-      Advance();
-      RegExpAssertion::Type type =
-          multiline_ ? RegExpAssertion::END_OF_LINE :
-                       RegExpAssertion::END_OF_INPUT;
-      builder->AddAssertion(new(zone()) RegExpAssertion(type));
-      continue;
-    }
-    case '.': {
-      Advance();
-      // everything except \x0a, \x0d, \u2028 and \u2029
-      ZoneList<CharacterRange>* ranges =
-          new(zone()) ZoneList<CharacterRange>(2);
-      CharacterRange::AddClassEscape('.', ranges);
-      RegExpTree* atom = new(zone()) RegExpCharacterClass(ranges, false);
-      builder->AddAtom(atom);
-      break;
-    }
-    case '(': {
-      SubexpressionType type = CAPTURE;
-      Advance();
-      if (current() == '?') {
-        switch (Next()) {
-          case ':':
-            type = GROUPING;
-            break;
-          case '=':
-            type = POSITIVE_LOOKAHEAD;
-            break;
-          case '!':
-            type = NEGATIVE_LOOKAHEAD;
-            break;
-          default:
-            ReportError(CStrVector("Invalid group") CHECK_FAILED);
-            break;
-        }
-        Advance(2);
-      } else {
-        if (captures_ == NULL) {
-          captures_ = new(zone()) ZoneList<RegExpCapture*>(2);
-        }
-        if (captures_started() >= kMaxCaptures) {
-          ReportError(CStrVector("Too many captures") CHECK_FAILED);
-        }
-        captures_->Add(NULL);
-      }
-      // Store current state and begin new disjunction parsing.
-      stored_state = new(zone()) RegExpParserState(stored_state,
-                                           type,
-                                           captures_started());
-      builder = stored_state->builder();
-      continue;
-    }
-    case '[': {
-      RegExpTree* atom = ParseCharacterClass(CHECK_FAILED);
-      builder->AddAtom(atom);
-      break;
-    }
-    // Atom ::
-    //   \ AtomEscape
-    case '\\':
-      switch (Next()) {
-      case kEndMarker:
-        return ReportError(CStrVector("\\ at end of pattern"));
-      case 'b':
-        Advance(2);
-        builder->AddAssertion(
-            new(zone()) RegExpAssertion(RegExpAssertion::BOUNDARY));
-        continue;
-      case 'B':
-        Advance(2);
-        builder->AddAssertion(
-            new(zone()) RegExpAssertion(RegExpAssertion::NON_BOUNDARY));
-        continue;
-      // AtomEscape ::
-      //   CharacterClassEscape
-      //
-      // CharacterClassEscape :: one of
-      //   d D s S w W
-      case 'd': case 'D': case 's': case 'S': case 'w': case 'W': {
-        uc32 c = Next();
-        Advance(2);
-        ZoneList<CharacterRange>* ranges =
-            new(zone()) ZoneList<CharacterRange>(2);
-        CharacterRange::AddClassEscape(c, ranges);
-        RegExpTree* atom = new(zone()) RegExpCharacterClass(ranges, false);
-        builder->AddAtom(atom);
-        break;
-      }
-      case '1': case '2': case '3': case '4': case '5': case '6':
-      case '7': case '8': case '9': {
-        int index = 0;
-        if (ParseBackReferenceIndex(&index)) {
-          RegExpCapture* capture = NULL;
-          if (captures_ != NULL && index <= captures_->length()) {
-            capture = captures_->at(index - 1);
-          }
-          if (capture == NULL) {
-            builder->AddEmpty();
-            break;
-          }
-          RegExpTree* atom = new(zone()) RegExpBackReference(capture);
-          builder->AddAtom(atom);
-          break;
-        }
-        uc32 first_digit = Next();
-        if (first_digit == '8' || first_digit == '9') {
-          // Treat as identity escape
-          builder->AddCharacter(first_digit);
-          Advance(2);
-          break;
-        }
-      }
-      // FALLTHROUGH
-      case '0': {
-        Advance();
-        uc32 octal = ParseOctalLiteral();
-        builder->AddCharacter(octal);
-        break;
-      }
-      // ControlEscape :: one of
-      //   f n r t v
-      case 'f':
-        Advance(2);
-        builder->AddCharacter('\f');
-        break;
-      case 'n':
-        Advance(2);
-        builder->AddCharacter('\n');
-        break;
-      case 'r':
-        Advance(2);
-        builder->AddCharacter('\r');
-        break;
-      case 't':
-        Advance(2);
-        builder->AddCharacter('\t');
-        break;
-      case 'v':
-        Advance(2);
-        builder->AddCharacter('\v');
-        break;
-      case 'c': {
-        Advance();
-        uc32 controlLetter = Next();
-        // Special case if it is an ASCII letter.
-        // Convert lower case letters to uppercase.
-        uc32 letter = controlLetter & ~('a' ^ 'A');
-        if (letter < 'A' || 'Z' < letter) {
-          // controlLetter is not in range 'A'-'Z' or 'a'-'z'.
-          // This is outside the specification. We match JSC in
-          // reading the backslash as a literal character instead
-          // of as starting an escape.
-          builder->AddCharacter('\\');
-        } else {
-          Advance(2);
-          builder->AddCharacter(controlLetter & 0x1f);
-        }
-        break;
-      }
-      case 'x': {
-        Advance(2);
-        uc32 value;
-        if (ParseHexEscape(2, &value)) {
-          builder->AddCharacter(value);
-        } else {
-          builder->AddCharacter('x');
-        }
-        break;
-      }
-      case 'u': {
-        Advance(2);
-        uc32 value;
-        if (ParseHexEscape(4, &value)) {
-          builder->AddCharacter(value);
-        } else {
-          builder->AddCharacter('u');
-        }
-        break;
-      }
-      default:
-        // Identity escape.
-        builder->AddCharacter(Next());
-        Advance(2);
-        break;
-      }
-      break;
-    case '{': {
-      int dummy;
-      if (ParseIntervalQuantifier(&dummy, &dummy)) {
-        ReportError(CStrVector("Nothing to repeat") CHECK_FAILED);
-      }
-      // fallthrough
-    }
-    default:
-      builder->AddCharacter(current());
-      Advance();
-      break;
-    }  // end switch(current())
-
-    int min;
-    int max;
-    switch (current()) {
-    // QuantifierPrefix ::
-    //   *
-    //   +
-    //   ?
-    //   {
-    case '*':
-      min = 0;
-      max = RegExpTree::kInfinity;
-      Advance();
-      break;
-    case '+':
-      min = 1;
-      max = RegExpTree::kInfinity;
-      Advance();
-      break;
-    case '?':
-      min = 0;
-      max = 1;
-      Advance();
-      break;
-    case '{':
-      if (ParseIntervalQuantifier(&min, &max)) {
-        if (max < min) {
-          ReportError(CStrVector("numbers out of order in {} quantifier.")
-                      CHECK_FAILED);
-        }
-        break;
-      } else {
-        continue;
-      }
-    default:
-      continue;
-    }
-    RegExpQuantifier::Type type = RegExpQuantifier::GREEDY;
-    if (current() == '?') {
-      type = RegExpQuantifier::NON_GREEDY;
-      Advance();
-    } else if (FLAG_regexp_possessive_quantifier && current() == '+') {
-      // FLAG_regexp_possessive_quantifier is a debug-only flag.
-      type = RegExpQuantifier::POSSESSIVE;
-      Advance();
-    }
-    builder->AddQuantifierToAtom(min, max, type);
-  }
-}
-
-
-#ifdef DEBUG
-// Currently only used in an ASSERT.
-static bool IsSpecialClassEscape(uc32 c) {
-  switch (c) {
-    case 'd': case 'D':
-    case 's': case 'S':
-    case 'w': case 'W':
-      return true;
-    default:
-      return false;
-  }
-}
-#endif
-
-
-// In order to know whether an escape is a backreference or not we have to scan
-// the entire regexp and find the number of capturing parentheses.  However we
-// don't want to scan the regexp twice unless it is necessary.  This mini-parser
-// is called when needed.  It can see the difference between capturing and
-// noncapturing parentheses and can skip character classes and backslash-escaped
-// characters.
-void RegExpParser::ScanForCaptures() {
-  // Start with captures started previous to current position
-  int capture_count = captures_started();
-  // Add count of captures after this position.
-  int n;
-  while ((n = current()) != kEndMarker) {
-    Advance();
-    switch (n) {
-      case '\\':
-        Advance();
-        break;
-      case '[': {
-        int c;
-        while ((c = current()) != kEndMarker) {
-          Advance();
-          if (c == '\\') {
-            Advance();
-          } else {
-            if (c == ']') break;
-          }
-        }
-        break;
-      }
-      case '(':
-        if (current() != '?') capture_count++;
-        break;
-    }
-  }
-  capture_count_ = capture_count;
-  is_scanned_for_captures_ = true;
-}
-
-
-bool RegExpParser::ParseBackReferenceIndex(int* index_out) {
-  ASSERT_EQ('\\', current());
-  ASSERT('1' <= Next() && Next() <= '9');
-  // Try to parse a decimal literal that is no greater than the total number
-  // of left capturing parentheses in the input.
-  int start = position();
-  int value = Next() - '0';
-  Advance(2);
-  while (true) {
-    uc32 c = current();
-    if (IsDecimalDigit(c)) {
-      value = 10 * value + (c - '0');
-      if (value > kMaxCaptures) {
-        Reset(start);
-        return false;
-      }
-      Advance();
-    } else {
-      break;
-    }
-  }
-  if (value > captures_started()) {
-    if (!is_scanned_for_captures_) {
-      int saved_position = position();
-      ScanForCaptures();
-      Reset(saved_position);
-    }
-    if (value > capture_count_) {
-      Reset(start);
-      return false;
-    }
-  }
-  *index_out = value;
-  return true;
-}
-
-
-// QuantifierPrefix ::
-//   { DecimalDigits }
-//   { DecimalDigits , }
-//   { DecimalDigits , DecimalDigits }
-//
-// Returns true if parsing succeeds, and set the min_out and max_out
-// values. Values are truncated to RegExpTree::kInfinity if they overflow.
-bool RegExpParser::ParseIntervalQuantifier(int* min_out, int* max_out) {
-  ASSERT_EQ(current(), '{');
-  int start = position();
-  Advance();
-  int min = 0;
-  if (!IsDecimalDigit(current())) {
-    Reset(start);
-    return false;
-  }
-  while (IsDecimalDigit(current())) {
-    int next = current() - '0';
-    if (min > (RegExpTree::kInfinity - next) / 10) {
-      // Overflow. Skip past remaining decimal digits and return -1.
-      do {
-        Advance();
-      } while (IsDecimalDigit(current()));
-      min = RegExpTree::kInfinity;
-      break;
-    }
-    min = 10 * min + next;
-    Advance();
-  }
-  int max = 0;
-  if (current() == '}') {
-    max = min;
-    Advance();
-  } else if (current() == ',') {
-    Advance();
-    if (current() == '}') {
-      max = RegExpTree::kInfinity;
-      Advance();
-    } else {
-      while (IsDecimalDigit(current())) {
-        int next = current() - '0';
-        if (max > (RegExpTree::kInfinity - next) / 10) {
-          do {
-            Advance();
-          } while (IsDecimalDigit(current()));
-          max = RegExpTree::kInfinity;
-          break;
-        }
-        max = 10 * max + next;
-        Advance();
-      }
-      if (current() != '}') {
-        Reset(start);
-        return false;
-      }
-      Advance();
-    }
-  } else {
-    Reset(start);
-    return false;
-  }
-  *min_out = min;
-  *max_out = max;
-  return true;
-}
-
-
-uc32 RegExpParser::ParseOctalLiteral() {
-  ASSERT('0' <= current() && current() <= '7');
-  // For compatibility with some other browsers (not all), we parse
-  // up to three octal digits with a value below 256.
-  uc32 value = current() - '0';
-  Advance();
-  if ('0' <= current() && current() <= '7') {
-    value = value * 8 + current() - '0';
-    Advance();
-    if (value < 32 && '0' <= current() && current() <= '7') {
-      value = value * 8 + current() - '0';
-      Advance();
-    }
-  }
-  return value;
-}
-
-
-bool RegExpParser::ParseHexEscape(int length, uc32 *value) {
-  int start = position();
-  uc32 val = 0;
-  bool done = false;
-  for (int i = 0; !done; i++) {
-    uc32 c = current();
-    int d = HexValue(c);
-    if (d < 0) {
-      Reset(start);
-      return false;
-    }
-    val = val * 16 + d;
-    Advance();
-    if (i == length - 1) {
-      done = true;
-    }
-  }
-  *value = val;
-  return true;
-}
-
-
-uc32 RegExpParser::ParseClassCharacterEscape() {
-  ASSERT(current() == '\\');
-  ASSERT(has_next() && !IsSpecialClassEscape(Next()));
-  Advance();
-  switch (current()) {
-    case 'b':
-      Advance();
-      return '\b';
-    // ControlEscape :: one of
-    //   f n r t v
-    case 'f':
-      Advance();
-      return '\f';
-    case 'n':
-      Advance();
-      return '\n';
-    case 'r':
-      Advance();
-      return '\r';
-    case 't':
-      Advance();
-      return '\t';
-    case 'v':
-      Advance();
-      return '\v';
-    case 'c': {
-      uc32 controlLetter = Next();
-      uc32 letter = controlLetter & ~('A' ^ 'a');
-      // For compatibility with JSC, inside a character class
-      // we also accept digits and underscore as control characters.
-      if ((controlLetter >= '0' && controlLetter <= '9') ||
-          controlLetter == '_' ||
-          (letter >= 'A' && letter <= 'Z')) {
-        Advance(2);
-        // Control letters mapped to ASCII control characters in the range
-        // 0x00-0x1f.
-        return controlLetter & 0x1f;
-      }
-      // We match JSC in reading the backslash as a literal
-      // character instead of as starting an escape.
-      return '\\';
-    }
-    case '0': case '1': case '2': case '3': case '4': case '5':
-    case '6': case '7':
-      // For compatibility, we interpret a decimal escape that isn't
-      // a back reference (and therefore either \0 or not valid according
-      // to the specification) as a 1..3 digit octal character code.
-      return ParseOctalLiteral();
-    case 'x': {
-      Advance();
-      uc32 value;
-      if (ParseHexEscape(2, &value)) {
-        return value;
-      }
-      // If \x is not followed by a two-digit hexadecimal, treat it
-      // as an identity escape.
-      return 'x';
-    }
-    case 'u': {
-      Advance();
-      uc32 value;
-      if (ParseHexEscape(4, &value)) {
-        return value;
-      }
-      // If \u is not followed by a four-digit hexadecimal, treat it
-      // as an identity escape.
-      return 'u';
-    }
-    default: {
-      // Extended identity escape. We accept any character that hasn't
-      // been matched by a more specific case, not just the subset required
-      // by the ECMAScript specification.
-      uc32 result = current();
-      Advance();
-      return result;
-    }
-  }
-  return 0;
-}
-
-
->>>>>>> 45790924
 CharacterRange RegExpParser::ParseClassAtom(uc16* char_class) {
   ASSERT_EQ(0, *char_class);
   uc32 first = current();
@@ -6181,17 +5130,10 @@
 static ScriptDataImpl* DoPreParse(UC16CharacterStream* source,
                                   bool allow_lazy,
                                   ParserRecorder* recorder,
-<<<<<<< HEAD
-                                  bool harmony_scoping) {
-  Isolate* isolate = Isolate::Current();
-  JavaScriptScanner scanner(isolate->unicode_cache());
-  scanner.SetHarmonyScoping(harmony_scoping);
-=======
                                   bool harmony_block_scoping) {
   Isolate* isolate = Isolate::Current();
   JavaScriptScanner scanner(isolate->unicode_cache());
   scanner.SetHarmonyBlockScoping(harmony_block_scoping);
->>>>>>> 45790924
   scanner.Initialize(source);
   intptr_t stack_limit = isolate->stack_guard()->real_climit();
   if (!preparser::PreParser::PreParseProgram(&scanner,
@@ -6213,11 +5155,7 @@
 // even if the preparser data is only used once.
 ScriptDataImpl* ParserApi::PartialPreParse(UC16CharacterStream* source,
                                            v8::Extension* extension,
-<<<<<<< HEAD
-                                           bool harmony_scoping) {
-=======
                                            bool harmony_block_scoping) {
->>>>>>> 45790924
   bool allow_lazy = FLAG_lazy && (extension == NULL);
   if (!allow_lazy) {
     // Partial preparsing is only about lazily compiled functions.
@@ -6225,29 +5163,17 @@
     return NULL;
   }
   PartialParserRecorder recorder;
-<<<<<<< HEAD
-  return DoPreParse(source, allow_lazy, &recorder, harmony_scoping);
-=======
   return DoPreParse(source, allow_lazy, &recorder, harmony_block_scoping);
->>>>>>> 45790924
 }
 
 
 ScriptDataImpl* ParserApi::PreParse(UC16CharacterStream* source,
                                     v8::Extension* extension,
-<<<<<<< HEAD
-                                    bool harmony_scoping) {
-  Handle<Script> no_script;
-  bool allow_lazy = FLAG_lazy && (extension == NULL);
-  CompleteParserRecorder recorder;
-  return DoPreParse(source, allow_lazy, &recorder, harmony_scoping);
-=======
                                     bool harmony_block_scoping) {
   Handle<Script> no_script;
   bool allow_lazy = FLAG_lazy && (extension == NULL);
   CompleteParserRecorder recorder;
   return DoPreParse(source, allow_lazy, &recorder, harmony_block_scoping);
->>>>>>> 45790924
 }
 
 
@@ -6277,18 +5203,11 @@
   ASSERT(info->function() == NULL);
   FunctionLiteral* result = NULL;
   Handle<Script> script = info->script();
-<<<<<<< HEAD
-  bool harmony_scoping = !info->is_native() && FLAG_harmony_scoping;
-  if (info->is_lazy()) {
-    Parser parser(script, info->isolate()->bootstrapper()->IsActive() || info->allows_natives_syntax(), NULL, NULL);
-    parser.SetHarmonyScoping(harmony_scoping);
-=======
   bool harmony_block_scoping = !info->is_native() &&
                                FLAG_harmony_block_scoping;
   if (info->is_lazy()) {
     Parser parser(script, true, NULL, NULL);
     parser.SetHarmonyBlockScoping(harmony_block_scoping);
->>>>>>> 45790924
     result = parser.ParseLazy(info);
   } else {
     // Whether we allow %identifier(..) syntax.
@@ -6299,11 +5218,7 @@
                   allow_natives_syntax,
                   info->extension(),
                   pre_data);
-<<<<<<< HEAD
-    parser.SetHarmonyScoping(harmony_scoping);
-=======
     parser.SetHarmonyBlockScoping(harmony_block_scoping);
->>>>>>> 45790924
     if (pre_data != NULL && pre_data->has_error()) {
       Scanner::Location loc = pre_data->MessageLocation();
       const char* message = pre_data->BuildMessage();
