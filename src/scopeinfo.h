--- conflicted
+++ resolved
@@ -85,8 +85,6 @@
 
   // --------------------------------------------------------------------------
   // Debugging support
-<<<<<<< HEAD
-=======
 
 #ifdef DEBUG
   void Print();
@@ -199,7 +197,6 @@
   }
 
   inline static int Hash(Object* data, String* name);
->>>>>>> 45790924
 
 #ifdef DEBUG
   void ValidateEntry(Object* data,
@@ -208,99 +205,6 @@
                      int slot_index);
 #endif
 
-<<<<<<< HEAD
- private:
-  Handle<String> function_name_;
-  bool calls_eval_;
-  bool is_strict_mode_;
-  List<Handle<String>, Allocator > parameters_;
-  List<Handle<String>, Allocator > stack_slots_;
-  List<Handle<String>, Allocator > context_slots_;
-  List<VariableMode, Allocator > context_modes_;
-};
-
-
-// Cache for mapping (data, property name) into context slot index.
-// The cache contains both positive and negative results.
-// Slot index equals -1 means the property is absent.
-// Cleared at startup and prior to mark sweep collection.
-class ContextSlotCache {
- public:
-  // Lookup context slot index for (data, name).
-  // If absent, kNotFound is returned.
-  int Lookup(Object* data,
-             String* name,
-             VariableMode* mode);
-
-  // Update an element in the cache.
-  void Update(Object* data,
-              String* name,
-              VariableMode mode,
-              int slot_index);
-
-  // Clear the cache.
-  void Clear();
-
-  static const int kNotFound = -2;
-
- private:
-  ContextSlotCache() {
-    for (int i = 0; i < kLength; ++i) {
-      keys_[i].data = NULL;
-      keys_[i].name = NULL;
-      values_[i] = kNotFound;
-    }
-  }
-
-  inline static int Hash(Object* data, String* name);
-
-#ifdef DEBUG
-  void ValidateEntry(Object* data,
-                     String* name,
-                     VariableMode mode,
-                     int slot_index);
-#endif
-
-  static const int kLength = 256;
-  struct Key {
-    Object* data;
-    String* name;
-  };
-
-  struct Value {
-    Value(VariableMode mode, int index) {
-      ASSERT(ModeField::is_valid(mode));
-      ASSERT(IndexField::is_valid(index));
-      value_ = ModeField::encode(mode) | IndexField::encode(index);
-      ASSERT(mode == this->mode());
-      ASSERT(index == this->index());
-    }
-
-    explicit inline Value(uint32_t value) : value_(value) {}
-
-    uint32_t raw() { return value_; }
-
-    VariableMode mode() { return ModeField::decode(value_); }
-
-    int index() { return IndexField::decode(value_); }
-
-    // Bit fields in value_ (type, shift, size). Must be public so the
-    // constants can be embedded in generated code.
-    class ModeField:  public BitField<VariableMode, 0, 3> {};
-    class IndexField: public BitField<int,          3, 32-3> {};
-   private:
-    uint32_t value_;
-  };
-
-  Key keys_[kLength];
-  uint32_t values_[kLength];
-
-  friend class Isolate;
-  DISALLOW_COPY_AND_ASSIGN(ContextSlotCache);
-};
-
-
-=======
   static const int kLength = 256;
   struct Key {
     Object* data;
@@ -340,7 +244,6 @@
 };
 
 
->>>>>>> 45790924
 } }  // namespace v8::internal
 
 #endif  // V8_SCOPEINFO_H_