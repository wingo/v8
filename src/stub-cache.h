--- conflicted
+++ resolved
@@ -30,10 +30,6 @@
 
 #include "allocation.h"
 #include "arguments.h"
-<<<<<<< HEAD
-#include "ic-inl.h"
-=======
->>>>>>> 45790924
 #include "macro-assembler.h"
 #include "objects.h"
 #include "zone-inl.h"
@@ -191,11 +187,7 @@
 
   MUST_USE_RESULT MaybeObject* ComputeKeyedLoadOrStoreElement(
       JSObject* receiver,
-<<<<<<< HEAD
-      KeyedIC::StubKind stub_kind,
-=======
       bool is_store,
->>>>>>> 45790924
       StrictModeFlag strict_mode);
 
   // ---
@@ -648,11 +640,7 @@
 
   MUST_USE_RESULT MaybeObject* CompileLoadElement(Map* receiver_map);
 
-<<<<<<< HEAD
-  MUST_USE_RESULT MaybeObject* CompileLoadPolymorphic(
-=======
   MUST_USE_RESULT MaybeObject* CompileLoadMegamorphic(
->>>>>>> 45790924
       MapList* receiver_maps,
       CodeList* handler_ics);
 
@@ -711,16 +699,9 @@
 
   MUST_USE_RESULT MaybeObject* CompileStoreElement(Map* receiver_map);
 
-<<<<<<< HEAD
-  MUST_USE_RESULT MaybeObject* CompileStorePolymorphic(
-      MapList* receiver_maps,
-      CodeList* handler_stubs,
-      MapList* transitioned_maps);
-=======
   MUST_USE_RESULT MaybeObject* CompileStoreMegamorphic(
       MapList* receiver_maps,
       CodeList* handler_ics);
->>>>>>> 45790924
 
   static void GenerateStoreFastElement(MacroAssembler* masm,
                                        bool is_js_array,
