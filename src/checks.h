// Copyright 2006-2008 the V8 project authors. All rights reserved.
// Redistribution and use in source and binary forms, with or without
// modification, are permitted provided that the following conditions are
// met:
//
//     * Redistributions of source code must retain the above copyright
//       notice, this list of conditions and the following disclaimer.
//     * Redistributions in binary form must reproduce the above
//       copyright notice, this list of conditions and the following
//       disclaimer in the documentation and/or other materials provided
//       with the distribution.
//     * Neither the name of Google Inc. nor the names of its
//       contributors may be used to endorse or promote products derived
//       from this software without specific prior written permission.
//
// THIS SOFTWARE IS PROVIDED BY THE COPYRIGHT HOLDERS AND CONTRIBUTORS
// "AS IS" AND ANY EXPRESS OR IMPLIED WARRANTIES, INCLUDING, BUT NOT
// LIMITED TO, THE IMPLIED WARRANTIES OF MERCHANTABILITY AND FITNESS FOR
// A PARTICULAR PURPOSE ARE DISCLAIMED. IN NO EVENT SHALL THE COPYRIGHT
// OWNER OR CONTRIBUTORS BE LIABLE FOR ANY DIRECT, INDIRECT, INCIDENTAL,
// SPECIAL, EXEMPLARY, OR CONSEQUENTIAL DAMAGES (INCLUDING, BUT NOT
// LIMITED TO, PROCUREMENT OF SUBSTITUTE GOODS OR SERVICES; LOSS OF USE,
// DATA, OR PROFITS; OR BUSINESS INTERRUPTION) HOWEVER CAUSED AND ON ANY
// THEORY OF LIABILITY, WHETHER IN CONTRACT, STRICT LIABILITY, OR TORT
// (INCLUDING NEGLIGENCE OR OTHERWISE) ARISING IN ANY WAY OUT OF THE USE
// OF THIS SOFTWARE, EVEN IF ADVISED OF THE POSSIBILITY OF SUCH DAMAGE.

#ifndef V8_CHECKS_H_
#define V8_CHECKS_H_

#include <string.h>

#include "../include/v8stdint.h"
extern "C" void V8_Fatal(const char* file, int line, const char* format, ...);

// The FATAL, UNREACHABLE and UNIMPLEMENTED macros are useful during
// development, but they should not be relied on in the final product.
#ifdef DEBUG
#define FATAL(msg)                              \
  V8_Fatal(__FILE__, __LINE__, "%s", (msg))
#define UNIMPLEMENTED()                         \
  V8_Fatal(__FILE__, __LINE__, "unimplemented code")
#define UNREACHABLE()                           \
  V8_Fatal(__FILE__, __LINE__, "unreachable code")
#else
#define FATAL(msg)                              \
  V8_Fatal("", 0, "%s", (msg))
#define UNIMPLEMENTED()                         \
  V8_Fatal("", 0, "unimplemented code")
#define UNREACHABLE() ((void) 0)
#endif


// Used by the CHECK macro -- should not be called directly.
static inline void CheckHelper(const char* file,
                               int line,
                               const char* source,
                               bool condition) {
  if (!condition)
    V8_Fatal(file, line, "CHECK(%s) failed", source);
}


// The CHECK macro checks that the given condition is true; if not, it
// prints a message to stderr and aborts.
#define CHECK(condition) CheckHelper(__FILE__, __LINE__, #condition, condition)


// Helper function used by the CHECK_EQ function when given int
// arguments.  Should not be called directly.
static inline void CheckEqualsHelper(const char* file, int line,
                                     const char* expected_source, int expected,
                                     const char* value_source, int value) {
  if (expected != value) {
    V8_Fatal(file, line,
             "CHECK_EQ(%s, %s) failed\n#   Expected: %i\n#   Found: %i",
             expected_source, value_source, expected, value);
  }
}


// Helper function used by the CHECK_EQ function when given int64_t
// arguments.  Should not be called directly.
static inline void CheckEqualsHelper(const char* file, int line,
                                     const char* expected_source,
                                     int64_t expected,
                                     const char* value_source,
                                     int64_t value) {
  if (expected != value) {
    // Print int64_t values in hex, as two int32s,
    // to avoid platform-dependencies.
    V8_Fatal(file, line,
             "CHECK_EQ(%s, %s) failed\n#"
             "   Expected: 0x%08x%08x\n#   Found: 0x%08x%08x",
             expected_source, value_source,
             static_cast<uint32_t>(expected >> 32),
             static_cast<uint32_t>(expected),
             static_cast<uint32_t>(value >> 32),
             static_cast<uint32_t>(value));
  }
}


// Helper function used by the CHECK_NE function when given int
// arguments.  Should not be called directly.
static inline void CheckNonEqualsHelper(const char* file,
                                        int line,
                                        const char* unexpected_source,
                                        int unexpected,
                                        const char* value_source,
                                        int value) {
  if (unexpected == value) {
    V8_Fatal(file, line, "CHECK_NE(%s, %s) failed\n#   Value: %i",
             unexpected_source, value_source, value);
  }
}


// Helper function used by the CHECK function when given string
// arguments.  Should not be called directly.
static inline void CheckEqualsHelper(const char* file,
                                     int line,
                                     const char* expected_source,
                                     const char* expected,
                                     const char* value_source,
                                     const char* value) {
  if ((expected == NULL && value != NULL) ||
      (expected != NULL && value == NULL) ||
      (expected != NULL && value != NULL && strcmp(expected, value) != 0)) {
    V8_Fatal(file, line,
             "CHECK_EQ(%s, %s) failed\n#   Expected: %s\n#   Found: %s",
             expected_source, value_source, expected, value);
  }
}


static inline void CheckNonEqualsHelper(const char* file,
                                        int line,
                                        const char* expected_source,
                                        const char* expected,
                                        const char* value_source,
                                        const char* value) {
  if (expected == value ||
      (expected != NULL && value != NULL && strcmp(expected, value) == 0)) {
    V8_Fatal(file, line, "CHECK_NE(%s, %s) failed\n#   Value: %s",
             expected_source, value_source, value);
  }
}


// Helper function used by the CHECK function when given pointer
// arguments.  Should not be called directly.
static inline void CheckEqualsHelper(const char* file,
                                     int line,
                                     const char* expected_source,
                                     const void* expected,
                                     const char* value_source,
                                     const void* value) {
  if (expected != value) {
    V8_Fatal(file, line,
             "CHECK_EQ(%s, %s) failed\n#   Expected: %p\n#   Found: %p",
             expected_source, value_source,
             expected, value);
  }
}


static inline void CheckNonEqualsHelper(const char* file,
                                        int line,
                                        const char* expected_source,
                                        const void* expected,
                                        const char* value_source,
                                        const void* value) {
  if (expected == value) {
    V8_Fatal(file, line, "CHECK_NE(%s, %s) failed\n#   Value: %p",
             expected_source, value_source, value);
  }
}


// Helper function used by the CHECK function when given floating
// point arguments.  Should not be called directly.
static inline void CheckEqualsHelper(const char* file,
                                     int line,
                                     const char* expected_source,
                                     double expected,
                                     const char* value_source,
                                     double value) {
  // Force values to 64 bit memory to truncate 80 bit precision on IA32.
  volatile double* exp = new double[1];
  *exp = expected;
  volatile double* val = new double[1];
  *val = value;
  if (*exp != *val) {
    V8_Fatal(file, line,
             "CHECK_EQ(%s, %s) failed\n#   Expected: %f\n#   Found: %f",
             expected_source, value_source, *exp, *val);
  }
  delete[] exp;
  delete[] val;
}


static inline void CheckNonEqualsHelper(const char* file,
                                     int line,
                                     const char* expected_source,
                                     double expected,
                                     const char* value_source,
                                     double value) {
  // Force values to 64 bit memory to truncate 80 bit precision on IA32.
  volatile double* exp = new double[1];
  *exp = expected;
  volatile double* val = new double[1];
  *val = value;
  if (*exp == *val) {
    V8_Fatal(file, line,
             "CHECK_NE(%s, %s) failed\n#   Value: %f",
             expected_source, value_source, *val);
  }
  delete[] exp;
  delete[] val;
}


#define CHECK_EQ(expected, value) CheckEqualsHelper(__FILE__, __LINE__, \
  #expected, expected, #value, value)


#define CHECK_NE(unexpected, value) CheckNonEqualsHelper(__FILE__, __LINE__, \
  #unexpected, unexpected, #value, value)


#define CHECK_GT(a, b) CHECK((a) > (b))
#define CHECK_GE(a, b) CHECK((a) >= (b))
#define CHECK_LT(a, b) CHECK((a) < (b))
#define CHECK_LE(a, b) CHECK((a) <= (b))


// This is inspired by the static assertion facility in boost.  This
// is pretty magical.  If it causes you trouble on a platform you may
// find a fix in the boost code.
template <bool> class StaticAssertion;
template <> class StaticAssertion<true> { };
// This macro joins two tokens.  If one of the tokens is a macro the
// helper call causes it to be resolved before joining.
#define SEMI_STATIC_JOIN(a, b) SEMI_STATIC_JOIN_HELPER(a, b)
#define SEMI_STATIC_JOIN_HELPER(a, b) a##b
// Causes an error during compilation of the condition is not
// statically known to be true.  It is formulated as a typedef so that
// it can be used wherever a typedef can be used.  Beware that this
// actually causes each use to introduce a new defined type with a
// name depending on the source line.
template <int> class StaticAssertionHelper { };
#define STATIC_CHECK(test)                                                    \
  typedef                                                                     \
    StaticAssertionHelper<sizeof(StaticAssertion<static_cast<bool>((test))>)> \
    SEMI_STATIC_JOIN(__StaticAssertTypedef__, __LINE__)


<<<<<<< HEAD
extern bool FLAG_enable_slow_asserts;

=======
namespace v8 { namespace internal {

bool EnableSlowAsserts();

} }  // namespace v8::internal
>>>>>>> 45790924

// The ASSERT macro is equivalent to CHECK except that it only
// generates code in debug builds.
#ifdef DEBUG
#define ASSERT_RESULT(expr)  CHECK(expr)
#define ASSERT(condition)    CHECK(condition)
#define ASSERT_EQ(v1, v2)    CHECK_EQ(v1, v2)
#define ASSERT_NE(v1, v2)    CHECK_NE(v1, v2)
#define ASSERT_GE(v1, v2)    CHECK_GE(v1, v2)
#define ASSERT_LT(v1, v2)    CHECK_LT(v1, v2)
#define ASSERT_LE(v1, v2)    CHECK_LE(v1, v2)
<<<<<<< HEAD
#define SLOW_ASSERT(condition) if (FLAG_enable_slow_asserts) CHECK(condition)
=======
#define SLOW_ASSERT(condition) if (EnableSlowAsserts()) CHECK(condition)
>>>>>>> 45790924
#else
#define ASSERT_RESULT(expr)     (expr)
#define ASSERT(condition)      ((void) 0)
#define ASSERT_EQ(v1, v2)      ((void) 0)
#define ASSERT_NE(v1, v2)      ((void) 0)
#define ASSERT_GE(v1, v2)      ((void) 0)
#define ASSERT_LT(v1, v2)      ((void) 0)
#define ASSERT_LE(v1, v2)      ((void) 0)
#define SLOW_ASSERT(condition) ((void) 0)
#endif
// Static asserts has no impact on runtime performance, so they can be
// safely enabled in release mode. Moreover, the ((void) 0) expression
// obeys different syntax rules than typedef's, e.g. it can't appear
// inside class declaration, this leads to inconsistency between debug
// and release compilation modes behavior.
#define STATIC_ASSERT(test)  STATIC_CHECK(test)

#define ASSERT_NOT_NULL(p)  ASSERT_NE(NULL, p)

#endif  // V8_CHECKS_H_<|MERGE_RESOLUTION|>--- conflicted
+++ resolved
@@ -257,16 +257,11 @@
     SEMI_STATIC_JOIN(__StaticAssertTypedef__, __LINE__)
 
 
-<<<<<<< HEAD
-extern bool FLAG_enable_slow_asserts;
-
-=======
 namespace v8 { namespace internal {
 
 bool EnableSlowAsserts();
 
 } }  // namespace v8::internal
->>>>>>> 45790924
 
 // The ASSERT macro is equivalent to CHECK except that it only
 // generates code in debug builds.
@@ -278,11 +273,7 @@
 #define ASSERT_GE(v1, v2)    CHECK_GE(v1, v2)
 #define ASSERT_LT(v1, v2)    CHECK_LT(v1, v2)
 #define ASSERT_LE(v1, v2)    CHECK_LE(v1, v2)
-<<<<<<< HEAD
-#define SLOW_ASSERT(condition) if (FLAG_enable_slow_asserts) CHECK(condition)
-=======
 #define SLOW_ASSERT(condition) if (EnableSlowAsserts()) CHECK(condition)
->>>>>>> 45790924
 #else
 #define ASSERT_RESULT(expr)     (expr)
 #define ASSERT(condition)      ((void) 0)
